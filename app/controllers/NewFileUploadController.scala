--- conflicted
+++ resolved
@@ -23,11 +23,7 @@
 import models.requests.DataRequest
 import models.{FormBundleNumber, Journey, JourneyType, Mode}
 import navigation.Navigator
-<<<<<<< HEAD
 import pages.{NewFileUploadPage, RemoveFilePage}
-=======
-import pages.NewFileUploadPage
->>>>>>> 6a16eb1f
 import play.api.data.Form
 import play.api.i18n.{I18nSupport, Messages, MessagesApi}
 import play.api.mvc.{Action, AnyContent, MessagesControllerComponents}
@@ -36,11 +32,7 @@
 import viewmodels.DisplayMessage.{LinkMessage, Message}
 import viewmodels.implicits._
 import viewmodels.models.{FormPageViewModel, ViewChangeNewFileQuestionPageViewModel}
-<<<<<<< HEAD
 import views.html.UploadNewFileQuestionView
-=======
-import views.html.ViewChangeUploadNewFileQuestionView
->>>>>>> 6a16eb1f
 
 import javax.inject.{Inject, Named}
 import scala.concurrent.{ExecutionContext, Future}
@@ -61,7 +53,6 @@
   def onPageLoad(srn: Srn, journey: Journey, journeyType: JourneyType, mode: Mode): Action[AnyContent] =
     identifyAndRequireData.withFormBundleOrVersionAndTaxYear(srn).async { request =>
       implicit val dataRequest: DataRequest[AnyContent] = request.underlying
-<<<<<<< HEAD
 
       val fbNumber = request.formBundleNumber
       val versionTaxYear = request.versionTaxYear
@@ -92,29 +83,6 @@
           )
         )
       )
-=======
-
-      val fbNumber = request.formBundleNumber
-      val versionTaxYear = request.versionTaxYear
-      val taxYear = versionTaxYear.map(_.taxYear)
-      val version = versionTaxYear.map(_.version)
-
-      reportDetailsService
-        .getAssetCounts(fbNumber, taxYear, version, Pstr(dataRequest.schemeDetails.pstr))
-        .map { assetCounts =>
-          val preparedForm =
-            dataRequest.userAnswers
-              .fillForm(NewFileUploadPage(srn, journey, journeyType), NewFileUploadController.form(formProvider))
-
-          Ok(
-            view(
-              preparedForm,
-              NewFileUploadController.viewModel(srn, journey, fbNumber, taxYear, version, assetCounts, journeyType)
-            )
-          )
-        }
-
->>>>>>> 6a16eb1f
     }
 
   def onSubmit(srn: Srn, journey: Journey, journeyType: JourneyType, mode: Mode): Action[AnyContent] =
@@ -172,7 +140,6 @@
     taxYear: Option[String],
     version: Option[String],
     assetCounts: PsrAssetCountsResponse,
-<<<<<<< HEAD
     journeyType: JourneyType,
     showSuccessNotificationFileRemoved: Boolean = false
   )(implicit messages: Messages): FormPageViewModel[ViewChangeNewFileQuestionPageViewModel] =
@@ -186,11 +153,6 @@
       journeyType,
       showSuccessNotificationFileRemoved
     )
-=======
-    journeyType: JourneyType
-  ): FormPageViewModel[ViewChangeNewFileQuestionPageViewModel] =
-    getViewModel(assetCounts.getPopulatedField(journey), srn, journey, fbNumber, taxYear, version, journeyType)
->>>>>>> 6a16eb1f
 
   private def getViewModel(
     assetCount: Int,
@@ -199,14 +161,9 @@
     fbNumber: Option[FormBundleNumber],
     taxYear: Option[String],
     version: Option[String],
-<<<<<<< HEAD
     journeyType: JourneyType,
     showSuccessNotificationFileRemoved: Boolean
   )(implicit messages: Messages) = {
-=======
-    journeyType: JourneyType
-  ) = {
->>>>>>> 6a16eb1f
     val journeyKeyBase = s"$keyBase.${journey.entryName}"
     val isSectionPopulated = assetCount > 0
 
@@ -230,17 +187,12 @@
           Some(
             LinkMessage(
               Message(s"$keyBase.removeLink"),
-<<<<<<< HEAD
               routes.RemoveFileController.onPageLoad(srn, journey, journeyType).url
-=======
-              "#" // TODO remove link should go there!!
->>>>>>> 6a16eb1f
             )
           )
         else
           None,
       countMessage = if (isSectionPopulated) Some(Message(s"$keyBase.records", assetCount)) else None,
-<<<<<<< HEAD
       notificationBanner =
         if (showSuccessNotificationFileRemoved)
           Some(
@@ -252,8 +204,6 @@
             )
           )
         else None,
-=======
->>>>>>> 6a16eb1f
       onSubmit = routes.NewFileUploadController.onSubmit(srn, journey, journeyType)
     )
   }
