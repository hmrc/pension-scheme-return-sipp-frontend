/*
 * Copyright 2023 HM Revenue & Customs
 *
 * Licensed under the Apache License, Version 2.0 (the "License");
 * you may not use this file except in compliance with the License.
 * You may obtain a copy of the License at
 *
 *     http://www.apache.org/licenses/LICENSE-2.0
 *
 * Unless required by applicable law or agreed to in writing, software
 * distributed under the License is distributed on an "AS IS" BASIS,
 * WITHOUT WARRANTIES OR CONDITIONS OF ANY KIND, either express or implied.
 * See the License for the specific language governing permissions and
 * limitations under the License.
 */

package controllers

import controllers.FileUploadSuccessController.viewModel
import controllers.actions._
import models.SchemeId.Srn
import models.{Mode, UploadKey, UploadStatus}
import navigation.Navigator
import pages.UploadSuccessPage
import play.api.i18n._
import play.api.mvc._
import services.UploadService
import uk.gov.hmrc.play.bootstrap.frontend.controller.FrontendBaseController
import viewmodels.DisplayMessage._
import viewmodels.implicits._
import viewmodels.models.{ContentPageViewModel, FormPageViewModel}
import views.html.ContentPageView

import javax.inject.{Inject, Named}
import scala.concurrent.ExecutionContext

class FileUploadSuccessController @Inject()(
  override val messagesApi: MessagesApi,
  @Named("sipp") navigator: Navigator,
  uploadService: UploadService,
<<<<<<< HEAD
  saveService: SaveService,
=======
>>>>>>> 16eba39c
  identifyAndRequireData: IdentifyAndRequireData,
  val controllerComponents: MessagesControllerComponents,
  view: ContentPageView
)(implicit ec: ExecutionContext)
    extends FrontendBaseController
    with I18nSupport {

  def onPageLoad(srn: Srn, mode: Mode): Action[AnyContent] = identifyAndRequireData(srn).async { implicit request =>
    uploadService.getUploadStatus(UploadKey.fromRequest(srn)).map {
      case Some(upload: UploadStatus.Success) => Ok(view(viewModel(srn, upload.name, mode)))
      case _ => Redirect(controllers.routes.JourneyRecoveryController.onPageLoad())
    }
  }

  def onSubmit(srn: Srn, mode: Mode): Action[AnyContent] = identifyAndRequireData(srn).async { implicit request =>
<<<<<<< HEAD
    uploadService.getUploadResult(UploadKey.fromRequest(srn)).flatMap {
      case Some(UploadSuccess(memberDetails))
          if memberDetails.nonEmpty => // TODO That needs to be fixed with what we have
        Future.successful(Redirect(controllers.routes.UnauthorisedController.onPageLoad.url)) // Pagination needs to be fixed
      case _ => Future.successful(Redirect(controllers.routes.JourneyRecoveryController.onPageLoad()))
=======
    uploadService.getUploadResult(UploadKey.fromRequest(srn)).map { _ =>
      //TODO: currently doesn't check upload result as it is not in the format we expect (i.e. was copied form non-sipp)
      // change this to match on upload result to check for errors
      Redirect(navigator.nextPage(UploadSuccessPage(srn), mode, request.userAnswers))
>>>>>>> 16eba39c
    }
  }
}

object FileUploadSuccessController {
  def viewModel(srn: Srn, fileName: String, mode: Mode): FormPageViewModel[ContentPageViewModel] =
    FormPageViewModel(
      title = "fileUploadSuccess.title",
      heading = "fileUploadSuccess.heading",
      ContentPageViewModel(isLargeHeading = true),
      onSubmit = routes.FileUploadSuccessController.onSubmit(srn, mode)
    ).withButtonText("site.continue")
      .withDescription(
        ParagraphMessage(
          Message("fileUploadSuccess.paragraph", fileName)
        ) ++ ParagraphMessage(
          LinkMessage(
            Message("fileUploadSuccess.checkYourAnswersLink"),
            controllers.routes.UnauthorisedController.onPageLoad.url //TODO: wire up correct page!
          )
        )
      )
}<|MERGE_RESOLUTION|>--- conflicted
+++ resolved
@@ -38,10 +38,6 @@
   override val messagesApi: MessagesApi,
   @Named("sipp") navigator: Navigator,
   uploadService: UploadService,
-<<<<<<< HEAD
-  saveService: SaveService,
-=======
->>>>>>> 16eba39c
   identifyAndRequireData: IdentifyAndRequireData,
   val controllerComponents: MessagesControllerComponents,
   view: ContentPageView
@@ -57,18 +53,10 @@
   }
 
   def onSubmit(srn: Srn, mode: Mode): Action[AnyContent] = identifyAndRequireData(srn).async { implicit request =>
-<<<<<<< HEAD
-    uploadService.getUploadResult(UploadKey.fromRequest(srn)).flatMap {
-      case Some(UploadSuccess(memberDetails))
-          if memberDetails.nonEmpty => // TODO That needs to be fixed with what we have
-        Future.successful(Redirect(controllers.routes.UnauthorisedController.onPageLoad.url)) // Pagination needs to be fixed
-      case _ => Future.successful(Redirect(controllers.routes.JourneyRecoveryController.onPageLoad()))
-=======
     uploadService.getUploadResult(UploadKey.fromRequest(srn)).map { _ =>
       //TODO: currently doesn't check upload result as it is not in the format we expect (i.e. was copied form non-sipp)
       // change this to match on upload result to check for errors
       Redirect(navigator.nextPage(UploadSuccessPage(srn), mode, request.userAnswers))
->>>>>>> 16eba39c
     }
   }
 }
