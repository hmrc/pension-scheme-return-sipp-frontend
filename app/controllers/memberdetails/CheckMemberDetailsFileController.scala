--- conflicted
+++ resolved
@@ -42,6 +42,7 @@
 import play.api.i18n.{I18nSupport, MessagesApi}
 import play.api.mvc.{Action, AnyContent, MessagesControllerComponents}
 import services._
+import services.validation.MemberDetailsUploadValidator
 import uk.gov.hmrc.play.bootstrap.frontend.controller.FrontendBaseController
 import viewmodels.DisplayMessage.ParagraphMessage
 import viewmodels.implicits._
@@ -58,13 +59,10 @@
   identifyAndRequireData: IdentifyAndRequireData,
   formProvider: YesNoPageFormProvider,
   uploadService: UploadService,
-<<<<<<< HEAD
   uploadValidator: MemberDetailsUploadValidator,
-=======
->>>>>>> 89c254ea
   val controllerComponents: MessagesControllerComponents,
   view: YesNoPageView
-)(implicit ec: ExecutionContext)
+)(implicit ec: ExecutionContext, mat: Materializer)
     extends FrontendBaseController
     with I18nSupport {
 
@@ -91,8 +89,6 @@
   }
 
   def onSubmit(srn: Srn, mode: Mode): Action[AnyContent] = identifyAndRequireData(srn).async { implicit request =>
-    val startTime = System.currentTimeMillis
-
     val uploadKey = UploadKey.fromRequest(srn, redirectTag)
 
     form
