/*
 * Copyright 2023 HM Revenue & Customs
 *
 * Licensed under the Apache License, Version 2.0 (the "License");
 * you may not use this file except in compliance with the License.
 * You may obtain a copy of the License at
 *
 *     http://www.apache.org/licenses/LICENSE-2.0
 *
 * Unless required by applicable law or agreed to in writing, software
 * distributed under the License is distributed on an "AS IS" BASIS,
 * WITHOUT WARRANTIES OR CONDITIONS OF ANY KIND, either express or implied.
 * See the License for the specific language governing permissions and
 * limitations under the License.
 */

package controllers

import controllers.actions.{AllowAccessActionProvider, DataRequiredAction, DataRetrievalAction, IdentifierAction}
import models.SchemeId.Srn
import models.{Journey, NormalMode}
import navigation.Navigator
import pages.DownloadTemplateFilePage
import play.api.i18n.{I18nSupport, MessagesApi}
import play.api.mvc.{Action, AnyContent, MessagesControllerComponents}
import uk.gov.hmrc.play.bootstrap.frontend.controller.FrontendBaseController
import viewmodels.DisplayMessage
import viewmodels.DisplayMessage.{
  DownloadLinkMessage,
  Heading2,
  InsetTextMessage,
  ListMessage,
  ListType,
  Message,
  ParagraphMessage
}
import viewmodels.implicits._
import viewmodels.models.{ContentPageViewModel, FormPageViewModel}
import views.html.ContentPageView

import javax.inject.{Inject, Named}

class DownloadTemplateFilePageController @Inject()(
  override val messagesApi: MessagesApi,
  @Named("sipp") navigator: Navigator,
  identify: IdentifierAction,
  allowAccess: AllowAccessActionProvider,
  getData: DataRetrievalAction,
  requireData: DataRequiredAction,
  val controllerComponents: MessagesControllerComponents,
  view: ContentPageView
) extends FrontendBaseController
    with I18nSupport {

  def onPageLoad(srn: Srn, journey: Journey): Action[AnyContent] =
    identify.andThen(allowAccess(srn)).andThen(getData).andThen(requireData) { implicit request =>
      Ok(view(DownloadTemplateFilePageController.viewModel(srn, journey)))
    }

  def onSubmit(srn: Srn, journey: Journey): Action[AnyContent] =
    identify.andThen(allowAccess(srn)).andThen(getData).andThen(requireData) { implicit request =>
      Redirect(navigator.nextPage(DownloadTemplateFilePage(srn, journey), NormalMode, request.userAnswers))
    }
}

object DownloadTemplateFilePageController {

  def viewModel(srn: Srn, journey: Journey): FormPageViewModel[ContentPageViewModel] =
    FormPageViewModel(
      Message(s"${journey.messagePrefix}.download.template.file.title"),
      Message(s"${journey.messagePrefix}.download.template.file.heading"),
      ContentPageViewModel(isLargeHeading = true),
      routes.DownloadTemplateFilePageController.onSubmit(srn, journey)
    ).withButtonText(Message("site.continue"))
      .withDescription(
        journeyDetails(journey) ++
          Heading2("download.template.file.downloadTheFile.heading") ++
          ParagraphMessage(
            DownloadLinkMessage(
              "download.template.file.downloadTheFile.linkMessage",
              routes.DownloadTemplateFileController.downloadFile(journey.templateFileType).url
            ),
            "download.template.file.downloadTheFile.paragraph"
          ) ++
          InsetTextMessage(
            "download.template.file.hintMessage.paragraph1",
            "download.template.file.hintMessage.paragraph2"
          )
      )

  private def journeyDetails(journey: Journey): DisplayMessage.CompoundMessage = journey match {
    case Journey.MemberDetails =>
      prologue(journey) ++ formats

    case Journey.InterestInLandOrProperty | Journey.ArmsLengthLandOrProperty | Journey.TangibleMoveableProperty |
        Journey.OutstandingLoans =>
      prologue(journey) ++
        formats ++
        whatWeNeedFromYouHeading(journey) ++
        ListMessage(
          ListType.Bullet,
          "download.template.file.weNeedFromYou.address",
          "download.template.file.weNeedFromYou.vendorType",
          "download.template.file.weNeedFromYou.acquisitionDetails",
          "download.template.file.weNeedFromYou.totalCost",
          "download.template.file.weNeedFromYou.jointOwners",
          "download.template.file.weNeedFromYou.totalIncome",
          "download.template.file.weNeedFromYou.leaseDetails"
        )

<<<<<<< HEAD
    case Journey.AssetFromConnectedParty =>
=======
    case Journey.UnquotedShares =>
>>>>>>> a4e0ebd6
      prologue(journey) ++
        formats ++
        whatWeNeedFromYouHeading(journey) ++
        ListMessage(
          ListType.Bullet,
<<<<<<< HEAD
          "download.template.file.weNeedFromYou.reference",
          "download.template.file.weNeedFromYou.vendorType",
          "download.template.file.weNeedFromYou.acquisitionDetails",
          "download.template.file.weNeedFromYou.totalCost",
          "download.template.file.weNeedFromYou.totalIncomeAsset",
          "download.template.file.weNeedFromYou.disposalDetails"
=======
          "download.template.file.weNeedFromYou.loan.recipient",
          "download.template.file.weNeedFromYou.loan.date",
          "download.template.file.weNeedFromYou.loan.details"
>>>>>>> a4e0ebd6
        )
  }

  private def prologue(journey: Journey): DisplayMessage.CompoundMessage =
    ParagraphMessage(s"${journey.messagePrefix}.download.template.file.paragraph") ++
      Heading2.medium("download.template.file.supportingInformation.heading") ++
      ParagraphMessage("download.template.file.supportingInformation.paragraph") ++
      Heading2("download.template.file.requiredFormat.heading") ++
      ParagraphMessage("download.template.file.requiredFormat.paragraph")

  private val formats =
    ListMessage(
      ListType.Bullet,
      "download.template.file.requiredFormat.nino",
      "download.template.file.requiredFormat.date",
      "download.template.file.requiredFormat.money",
      "download.template.file.requiredFormat.all"
    )

  private def whatWeNeedFromYouHeading(journey: Journey): DisplayMessage.CompoundMessage =
    Heading2(s"${journey.messagePrefix}.download.template.file.weNeedFromYou.heading") ++
      ParagraphMessage(s"${journey.messagePrefix}.download.template.file.weNeedFromYou.paragraph")
}<|MERGE_RESOLUTION|>--- conflicted
+++ resolved
@@ -108,28 +108,29 @@
           "download.template.file.weNeedFromYou.leaseDetails"
         )
 
-<<<<<<< HEAD
-    case Journey.AssetFromConnectedParty =>
-=======
     case Journey.UnquotedShares =>
->>>>>>> a4e0ebd6
       prologue(journey) ++
         formats ++
         whatWeNeedFromYouHeading(journey) ++
         ListMessage(
           ListType.Bullet,
-<<<<<<< HEAD
+          "download.template.file.weNeedFromYou.loan.recipient",
+          "download.template.file.weNeedFromYou.loan.date",
+          "download.template.file.weNeedFromYou.loan.details"
+        )
+
+    case Journey.AssetFromConnectedParty =>
+      prologue(journey) ++
+        formats ++
+        whatWeNeedFromYouHeading(journey) ++
+        ListMessage(
+          ListType.Bullet,
           "download.template.file.weNeedFromYou.reference",
           "download.template.file.weNeedFromYou.vendorType",
           "download.template.file.weNeedFromYou.acquisitionDetails",
           "download.template.file.weNeedFromYou.totalCost",
           "download.template.file.weNeedFromYou.totalIncomeAsset",
           "download.template.file.weNeedFromYou.disposalDetails"
-=======
-          "download.template.file.weNeedFromYou.loan.recipient",
-          "download.template.file.weNeedFromYou.loan.date",
-          "download.template.file.weNeedFromYou.loan.details"
->>>>>>> a4e0ebd6
         )
   }
 
