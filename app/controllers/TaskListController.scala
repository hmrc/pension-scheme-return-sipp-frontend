--- conflicted
+++ resolved
@@ -129,19 +129,10 @@
       LinkMessage(
         Message(s"$prefix.details.title", schemeName),
         taskListStatus match {
-<<<<<<< HEAD
-          case Completed =>
-            controllers.routes.FileUploadSuccessController.onPageLoad(srn, UploadMemberDetailsController.redirectTag, NormalMode).url
-          case InProgress =>
-            controllers.memberdetails.routes.CheckMemberDetailsFileController.onPageLoad(srn, NormalMode).url
-          case NotStarted =>
-            controllers.routes.DownloadMemberDetailsTemplateFilePageController.onPageLoad(srn).url
-=======
           case InProgress =>
             controllers.memberdetails.routes.CheckMemberDetailsFileController.onPageLoad(srn, NormalMode).url
           case _ =>
-            controllers.routes.DownloadTemplateFilePageController.onPageLoad(srn).url
->>>>>>> e1480e7b
+            controllers.routes.DownloadMemberDetailsTemplateFilePageController.onPageLoad(srn).url
         }
       ),
       taskListStatus
