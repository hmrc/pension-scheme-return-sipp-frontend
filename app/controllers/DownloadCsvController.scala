/*
 * Copyright 2023 HM Revenue & Customs
 *
 * Licensed under the Apache License, Version 2.0 (the "License");
 * you may not use this file except in compliance with the License.
 * You may obtain a copy of the License at
 *
 *     http://www.apache.org/licenses/LICENSE-2.0
 *
 * Unless required by applicable law or agreed to in writing, software
 * distributed under the License is distributed on an "AS IS" BASIS,
 * WITHOUT WARRANTIES OR CONDITIONS OF ANY KIND, either express or implied.
 * See the License for the specific language governing permissions and
 * limitations under the License.
 */

package controllers

import akka.NotUsed
import akka.stream.scaladsl.{Framing, Source}
import akka.util.ByteString
import config.Crypto
import controllers.DownloadCsvController._
import controllers.actions.IdentifyAndRequireData
import models.SchemeId.Srn
import models.csv.CsvRowState
import models.requests.{LandOrConnectedPropertyRequest, OutstandingLoanRequest}
import models.requests.raw.TangibleMoveablePropertyUpload.TangibleMoveablePropertyUpload
import models.{HeaderKeys, Journey, MemberDetailsUpload, UploadKey}
import models.Journey._
import play.api.Logger
import play.api.i18n.{I18nSupport, Messages}
import play.api.mvc.{AbstractController, Action, AnyContent, ControllerComponents}
import repositories.CsvRowStateSerialization.{IntLength, read}
import repositories.UploadRepository
import uk.gov.hmrc.crypto.{Decrypter, Encrypter}

import java.nio.{ByteBuffer, ByteOrder}
import javax.inject.Inject

class DownloadCsvController @Inject()(
  uploadRepository: UploadRepository,
  identifyAndRequireData: IdentifyAndRequireData,
  crypto: Crypto
)(cc: ControllerComponents)
    extends AbstractController(cc)
    with I18nSupport {

  val logger: Logger = Logger.apply(classOf[DownloadCsvController])
  implicit val cryptoEncDec: Encrypter with Decrypter = crypto.getCrypto
  private val lengthFieldFrame =
    Framing.lengthField(fieldLength = IntLength, maximumFrameLength = 256 * 1000, byteOrder = ByteOrder.BIG_ENDIAN)

  def downloadFile(srn: Srn, journey: Journey): Action[AnyContent] = identifyAndRequireData(srn) { implicit request =>
    val source: Source[String, NotUsed] = Source
      .fromPublisher(uploadRepository.streamUploadResult(UploadKey.fromRequest(srn, journey.uploadRedirectTag)))
      .map(ByteString.apply)
      .via(lengthFieldFrame)
      .map(_.toByteBuffer)
      .map(readBytes(_, journey))
      .map(_ + newLine)

    Ok.streamed(
      source.prepend(Source.single(headers(journey) + newLine)),
      None,
      inline = false,
      Some(fileName(journey))
    )
  }
}

object DownloadCsvController {
  val newLine = "\n"

  private def readBytes(
    bytes: ByteBuffer,
    journey: Journey
  )(implicit messages: Messages, crypto: Encrypter with Decrypter): String = journey match {
    case MemberDetails => read[MemberDetailsUpload](bytes).toCsvRow
    case InterestInLandOrProperty | ArmsLengthLandOrProperty =>
      read[LandOrConnectedPropertyRequest.TransactionDetail](bytes).toCsvRow
    case TangibleMoveableProperty => read[TangibleMoveablePropertyUpload](bytes).toCsvRow
<<<<<<< HEAD
    case OutstandingLoans =>
      "" //TODO implement "read[OutstandingLoansUpload](bytes).toCsvRow" once validations are done
=======
    case OutstandingLoans => read[OutstandingLoanRequest.TransactionDetail](bytes).toCsvRow
>>>>>>> fe1fb74d
  }

  private def fileName(journey: Journey): String = journey match {
    case MemberDetails => "output-member-details.csv"
    case InterestInLandOrProperty => "output-interest-land-or-property.csv"
    case ArmsLengthLandOrProperty => "output-arms-length-land-or-property.csv"
    case TangibleMoveableProperty => "output-tangible-moveable-property.csv"
    case OutstandingLoans => "output-outstanding-loans.csv"
  }

  def headers(journey: Journey): String = {
    val (headers, helpers) = journey match {
      case MemberDetails =>
        HeaderKeys.headersForMemberDetails -> HeaderKeys.questionHelpersMemberDetails

      case InterestInLandOrProperty =>
        HeaderKeys.headersForInterestLandOrProperty -> HeaderKeys.questionHelpers

      case ArmsLengthLandOrProperty =>
        HeaderKeys.headersForArmsLength -> HeaderKeys.questionHelpers

      case TangibleMoveableProperty =>
        HeaderKeys.headersForTangibleMoveableProperty -> HeaderKeys.questionHelpersMoveableProperty

      case OutstandingLoans =>
<<<<<<< HEAD
        HeaderKeys.headersForOutstandingLoans -> HeaderKeys.questionHelpersOutstandingLoans

=======
        HeaderKeys.headersForOutstandingLoans -> HeaderKeys.questionHelpersForOutstandingLoans
>>>>>>> fe1fb74d
    }

    toCsvHeaderRow(headers) + newLine + toCsvHeaderRow(helpers)
  }

  private def toCsvHeaderRow(values: String): String =
    values
      .split(";\n")
      .toList
      .map("\"" + _ + "\"")
      .mkString(",")

  implicit class CsvRowStateOps[T](val csvRowState: CsvRowState[T]) extends AnyVal {
    def toCsvRow(implicit messages: Messages): String = {
      val row = (csvRowState match {
        case CsvRowState.CsvRowValid(_, _, raw) => raw.toList.map(str => s"\"$str\"")
        case CsvRowState.CsvRowInvalid(_, errors, raw) =>
          raw.toList.map(str => s"\"$str\"").appended(
            s""""${errors.map(m => Messages(m.message)).toList.mkString(",")}""""
          )

      }).mkString(",")

      "," + row //add first empty column
    }
  }
}<|MERGE_RESOLUTION|>--- conflicted
+++ resolved
@@ -80,12 +80,7 @@
     case InterestInLandOrProperty | ArmsLengthLandOrProperty =>
       read[LandOrConnectedPropertyRequest.TransactionDetail](bytes).toCsvRow
     case TangibleMoveableProperty => read[TangibleMoveablePropertyUpload](bytes).toCsvRow
-<<<<<<< HEAD
-    case OutstandingLoans =>
-      "" //TODO implement "read[OutstandingLoansUpload](bytes).toCsvRow" once validations are done
-=======
     case OutstandingLoans => read[OutstandingLoanRequest.TransactionDetail](bytes).toCsvRow
->>>>>>> fe1fb74d
   }
 
   private def fileName(journey: Journey): String = journey match {
@@ -111,12 +106,7 @@
         HeaderKeys.headersForTangibleMoveableProperty -> HeaderKeys.questionHelpersMoveableProperty
 
       case OutstandingLoans =>
-<<<<<<< HEAD
-        HeaderKeys.headersForOutstandingLoans -> HeaderKeys.questionHelpersOutstandingLoans
-
-=======
         HeaderKeys.headersForOutstandingLoans -> HeaderKeys.questionHelpersForOutstandingLoans
->>>>>>> fe1fb74d
     }
 
     toCsvHeaderRow(headers) + newLine + toCsvHeaderRow(helpers)
