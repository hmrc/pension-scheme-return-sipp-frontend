--- conflicted
+++ resolved
@@ -72,22 +72,9 @@
   private val newLine = "\n"
 
   private def readBytes(
-<<<<<<< HEAD
-    bytes: ByteBuffer,
-    journey: Journey
-  )(implicit messages: Messages, crypto: Encrypter with Decrypter): String = journey match {
-    case MemberDetails => read[MemberDetailsUpload](bytes).toCsvRow
-    case InterestInLandOrProperty | ArmsLengthLandOrProperty =>
-      read[LandOrConnectedPropertyRequest.TransactionDetail](bytes).toCsvRow
-    case TangibleMoveableProperty => read[TangibleMoveablePropertyUpload](bytes).toCsvRow
-    case OutstandingLoans => read[OutstandingLoanRequest.TransactionDetail](bytes).toCsvRow
-    case AssetFromConnectedParty => ""
-  }
-=======
     bytes: ByteBuffer
   )(implicit messages: Messages, crypto: Encrypter with Decrypter): String =
     read[JsValue](bytes).toCsvRow
->>>>>>> a4e0ebd6
 
   private def fileName(journey: Journey): String = journey match {
     case MemberDetails => "output-member-details.csv"
@@ -95,11 +82,8 @@
     case ArmsLengthLandOrProperty => "output-arms-length-land-or-property.csv"
     case TangibleMoveableProperty => "output-tangible-moveable-property.csv"
     case OutstandingLoans => "output-outstanding-loans.csv"
-<<<<<<< HEAD
+    case UnquotedShares => "output-unquoted-shares.csv"
     case AssetFromConnectedParty => "output-asset-from-connected-party.csv"
-=======
-    case UnquotedShares => "output-unquoted-shares.csv"
->>>>>>> a4e0ebd6
   }
 
   def headers(journey: Journey): String = {
@@ -119,12 +103,11 @@
       case OutstandingLoans =>
         HeaderKeys.headersForOutstandingLoans -> HeaderKeys.questionHelpersForOutstandingLoans
 
-<<<<<<< HEAD
       case AssetFromConnectedParty => "" -> ""
-=======
+
       case _ =>
         "" -> ""
->>>>>>> a4e0ebd6
+
     }
 
     toCsvHeaderRow(headers) + newLine + toCsvHeaderRow(helpers)
