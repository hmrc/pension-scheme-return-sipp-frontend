/*
 * Copyright 2023 HM Revenue & Customs
 *
 * Licensed under the Apache License, Version 2.0 (the "License");
 * you may not use this file except in compliance with the License.
 * You may obtain a copy of the License at
 *
 *     http://www.apache.org/licenses/LICENSE-2.0
 *
 * Unless required by applicable law or agreed to in writing, software
 * distributed under the License is distributed on an "AS IS" BASIS,
 * WITHOUT WARRANTIES OR CONDITIONS OF ANY KIND, either express or implied.
 * See the License for the specific language governing permissions and
 * limitations under the License.
 */

package controllers

import controllers.FileUploadTooManyErrorsController.viewModel
import controllers.actions._
import models.SchemeId.Srn
<<<<<<< HEAD
import models.csv.CsvDocumentInvalid
import models.{Journey, Mode, UploadErrors, UploadKey, UploadValidated}
=======
import models.audit.FileUploadAuditEvent
import models.requests.DataRequest
import models.{DateRange, Journey, Mode, UploadErrors, UploadKey, UploadStatus}
>>>>>>> 79461848
import navigation.Navigator
import pages.FileUploadTooManyErrorsPage
import play.api.Logging
import play.api.i18n._
import play.api.mvc._
import services.{AuditService, TaxYearService, UploadService}
import uk.gov.hmrc.play.bootstrap.frontend.controller.FrontendBaseController
import viewmodels.DisplayMessage._
import viewmodels.implicits._
import viewmodels.models.{ContentPageViewModel, FormPageViewModel}
import views.html.ContentPageView

import java.time.LocalDate
import javax.inject.{Inject, Named}
import scala.concurrent.{ExecutionContext, Future}

class FileUploadTooManyErrorsController @Inject()(
  override val messagesApi: MessagesApi,
  @Named("sipp") navigator: Navigator,
  identifyAndRequireData: IdentifyAndRequireData,
  uploadService: UploadService,
  auditService: AuditService,
  taxYearService: TaxYearService,
  val controllerComponents: MessagesControllerComponents,
  view: ContentPageView
)(implicit ec: ExecutionContext)
    extends FrontendBaseController
    with I18nSupport
    with Logging {

  def onPageLoad(srn: Srn, journey: Journey): Action[AnyContent] = identifyAndRequireData(srn).async {
    implicit request =>
<<<<<<< HEAD
      uploadService.getUploadValidationState(UploadKey.fromRequest(srn, journey.uploadRedirectTag)).map {
        case Some(_ @UploadValidated(CsvDocumentInvalid(_, _))) => Ok(view(viewModel(srn, journey)))
=======
      uploadService.getValidatedUpload(UploadKey.fromRequest(srn, journey.uploadRedirectTag)).map {
        case Some(_: UploadErrors) =>
          sendAuditEvent(srn, journey)
          Ok(view(viewModel(srn, journey)))
>>>>>>> 79461848
        case _ => Redirect(controllers.routes.JourneyRecoveryController.onPageLoad())
      }
  }

  def onSubmit(srn: Srn, journey: Journey, mode: Mode): Action[AnyContent] = identifyAndRequireData(srn) {
    implicit request =>
      Redirect(navigator.nextPage(FileUploadTooManyErrorsPage(srn, journey), mode, request.userAnswers))
  }

  private def sendAuditEvent(srn: Srn, journey: Journey)(implicit request: DataRequest[_]) =
    uploadService.getUploadStatus(UploadKey.fromRequest(srn, journey.uploadRedirectTag)).flatMap {
      case Some(upload: UploadStatus.Success) =>
        auditService
          .sendEvent(
            FileUploadAuditEvent.buildAuditEvent(
              fileUploadType = journey.name,
              fileUploadStatus = FileUploadAuditEvent.ERROR,
              typeOfError = FileUploadAuditEvent.ERROR_OVER,
              fileName = upload.name,
              fileReference = upload.downloadUrl,
              fileSize = upload.size.getOrElse(0),
              validationCompleted = LocalDate.now(),
              taxYear = DateRange.from(taxYearService.current)
            )
          )
      case _ => Future.successful(logger.error("Sending Audit event failed"))
    }
}

object FileUploadTooManyErrorsController {

  def viewModel(
    srn: Srn,
    journey: Journey
  ): FormPageViewModel[ContentPageViewModel] =
    FormPageViewModel[ContentPageViewModel](
      title = s"${journey.messagePrefix}.fileUploadTooManyErrors.title",
      heading = s"${journey.messagePrefix}.fileUploadTooManyErrors.heading",
      description = Some(
        ParagraphMessage("fileUploadTooManyErrors.paragraph") ++
          ParagraphMessage(Message("fileUploadTooManyErrors.paragraph2")) ++
          ListMessage.Bullet(Message("fileUploadTooManyErrors.bullet1")) ++
          ListMessage.Bullet(Message("fileUploadTooManyErrors.bullet2")) ++
          ListMessage.Bullet(Message("fileUploadTooManyErrors.bullet3")) ++
          ListMessage.Bullet(Message("fileUploadTooManyErrors.bullet4")) ++
          ParagraphMessage(
            "fileUploadTooManyErrors.paragraph3.part1",
            DownloadLinkMessage(
              "fileUploadTooManyErrors.paragraph3.part2",
              controllers.routes.DownloadCsvController.downloadFile(srn, journey).url
            ),
            "fileUploadTooManyErrors.paragraph3.part3"
          ) ++
          ParagraphMessage("fileUploadTooManyErrors.paragraph4")
      ),
      page = ContentPageViewModel(isLargeHeading = true),
      refresh = None,
      buttonText = "site.returnToFileUpload",
      onSubmit = routes.FileUploadTooManyErrorsController.onSubmit(srn, journey)
    )
}<|MERGE_RESOLUTION|>--- conflicted
+++ resolved
@@ -19,14 +19,10 @@
 import controllers.FileUploadTooManyErrorsController.viewModel
 import controllers.actions._
 import models.SchemeId.Srn
-<<<<<<< HEAD
+import models.audit.FileUploadAuditEvent
 import models.csv.CsvDocumentInvalid
-import models.{Journey, Mode, UploadErrors, UploadKey, UploadValidated}
-=======
-import models.audit.FileUploadAuditEvent
 import models.requests.DataRequest
-import models.{DateRange, Journey, Mode, UploadErrors, UploadKey, UploadStatus}
->>>>>>> 79461848
+import models.{DateRange, Journey, Mode, UploadKey, UploadStatus, UploadValidated}
 import navigation.Navigator
 import pages.FileUploadTooManyErrorsPage
 import play.api.Logging
@@ -59,15 +55,10 @@
 
   def onPageLoad(srn: Srn, journey: Journey): Action[AnyContent] = identifyAndRequireData(srn).async {
     implicit request =>
-<<<<<<< HEAD
       uploadService.getUploadValidationState(UploadKey.fromRequest(srn, journey.uploadRedirectTag)).map {
-        case Some(_ @UploadValidated(CsvDocumentInvalid(_, _))) => Ok(view(viewModel(srn, journey)))
-=======
-      uploadService.getValidatedUpload(UploadKey.fromRequest(srn, journey.uploadRedirectTag)).map {
-        case Some(_: UploadErrors) =>
+        case Some(_ @UploadValidated(CsvDocumentInvalid(_, _))) =>
           sendAuditEvent(srn, journey)
           Ok(view(viewModel(srn, journey)))
->>>>>>> 79461848
         case _ => Redirect(controllers.routes.JourneyRecoveryController.onPageLoad())
       }
   }
