/*
 * Copyright 2023 HM Revenue & Customs
 *
 * Licensed under the Apache License, Version 2.0 (the "License");
 * you may not use this file except in compliance with the License.
 * You may obtain a copy of the License at
 *
 *     http://www.apache.org/licenses/LICENSE-2.0
 *
 * Unless required by applicable law or agreed to in writing, software
 * distributed under the License is distributed on an "AS IS" BASIS,
 * WITHOUT WARRANTIES OR CONDITIONS OF ANY KIND, either express or implied.
 * See the License for the specific language governing permissions and
 * limitations under the License.
 */

package controllers

import controllers.FileUploadTooManyErrorsController.viewModel
import controllers.actions._
import models.SchemeId.Srn
import models.csv.CsvDocumentInvalid
import models.{Journey, Mode, UploadErrors, UploadKey, UploadValidated}
import navigation.Navigator
import pages.FileUploadTooManyErrorsPage
import play.api.i18n._
import play.api.mvc._
import services.UploadService
import uk.gov.hmrc.play.bootstrap.frontend.controller.FrontendBaseController
import viewmodels.DisplayMessage._
import viewmodels.implicits._
import viewmodels.models.{ContentPageViewModel, FormPageViewModel}
import views.html.ContentPageView

import javax.inject.{Inject, Named}
import scala.concurrent.ExecutionContext

class FileUploadTooManyErrorsController @Inject()(
  override val messagesApi: MessagesApi,
  @Named("sipp") navigator: Navigator,
  identifyAndRequireData: IdentifyAndRequireData,
  uploadService: UploadService,
  val controllerComponents: MessagesControllerComponents,
  view: ContentPageView
)(implicit ec: ExecutionContext)
    extends FrontendBaseController
    with I18nSupport {

  def onPageLoad(srn: Srn, journey: Journey): Action[AnyContent] = identifyAndRequireData(srn).async {
    implicit request =>
      uploadService.getUploadValidationState(UploadKey.fromRequest(srn, journey.uploadRedirectTag)).map {
        case Some(_ @UploadValidated(CsvDocumentInvalid(_, _))) => Ok(view(viewModel(srn, journey)))
        case _ => Redirect(controllers.routes.JourneyRecoveryController.onPageLoad())
      }
  }

  def onSubmit(srn: Srn, journey: Journey, mode: Mode): Action[AnyContent] = identifyAndRequireData(srn) {
    implicit request =>
      Redirect(navigator.nextPage(FileUploadTooManyErrorsPage(srn, journey), mode, request.userAnswers))
  }
}

object FileUploadTooManyErrorsController {

  def viewModel(
    srn: Srn,
    journey: Journey
  ): FormPageViewModel[ContentPageViewModel] =
    FormPageViewModel[ContentPageViewModel](
      title = s"${journey.messagePrefix}.fileUploadTooManyErrors.title",
      heading = s"${journey.messagePrefix}.fileUploadTooManyErrors.heading",
      description = Some(
        ParagraphMessage("fileUploadTooManyErrors.paragraph") ++
          ParagraphMessage(Message("fileUploadTooManyErrors.paragraph2")) ++
          ListMessage.Bullet(Message("fileUploadTooManyErrors.bullet1")) ++
          ListMessage.Bullet(Message("fileUploadTooManyErrors.bullet2")) ++
          ListMessage.Bullet(Message("fileUploadTooManyErrors.bullet3")) ++
          ListMessage.Bullet(Message("fileUploadTooManyErrors.bullet4")) ++
          ParagraphMessage(
            "fileUploadTooManyErrors.paragraph3.part1",
            DownloadLinkMessage(
              "fileUploadTooManyErrors.paragraph3.part2",
              journey match {
                case Journey.MemberDetails =>
                  controllers.memberdetails.routes.DownloadMemberDetailsErrorsController
                    .downloadFile(srn)
                    .url //TODO make generic ?
                case Journey.InterestInLandOrProperty =>
<<<<<<< HEAD
                  controllers.landorproperty.routes.StreamingDownloadLandOrPropertyErrorsController
                    .downloadFile(srn, Journey.InterestInLandOrProperty)
                    .url
                case Journey.ArmsLengthLandOrProperty =>
                  controllers.landorproperty.routes.StreamingDownloadLandOrPropertyErrorsController
=======
                  controllers.landorproperty.routes.DownloadLandOrPropertyErrorsController
                    .downloadFile(srn, Journey.InterestInLandOrProperty)
                    .url
                case Journey.ArmsLengthLandOrProperty =>
                  controllers.landorproperty.routes.DownloadLandOrPropertyErrorsController
>>>>>>> 184cce4a
                    .downloadFile(srn, Journey.ArmsLengthLandOrProperty)
                    .url
                case Journey.TangibleMoveableProperty =>
                  controllers.tangiblemoveableproperty.routes.DownloadTangibleMoveableErrorsController
                    .downloadFile(srn)
                    .url
                case Journey.OutstandingLoans =>
                  controllers.routes.JourneyRecoveryController.onPageLoad().url // not yet implemented
              }
            ),
            "fileUploadTooManyErrors.paragraph3.part3"
          ) ++
          ParagraphMessage("fileUploadTooManyErrors.paragraph4")
      ),
      page = ContentPageViewModel(isLargeHeading = true),
      refresh = None,
      buttonText = "site.returnToFileUpload",
      onSubmit = routes.FileUploadTooManyErrorsController.onSubmit(srn, journey)
    )
}<|MERGE_RESOLUTION|>--- conflicted
+++ resolved
@@ -80,34 +80,7 @@
             "fileUploadTooManyErrors.paragraph3.part1",
             DownloadLinkMessage(
               "fileUploadTooManyErrors.paragraph3.part2",
-              journey match {
-                case Journey.MemberDetails =>
-                  controllers.memberdetails.routes.DownloadMemberDetailsErrorsController
-                    .downloadFile(srn)
-                    .url //TODO make generic ?
-                case Journey.InterestInLandOrProperty =>
-<<<<<<< HEAD
-                  controllers.landorproperty.routes.StreamingDownloadLandOrPropertyErrorsController
-                    .downloadFile(srn, Journey.InterestInLandOrProperty)
-                    .url
-                case Journey.ArmsLengthLandOrProperty =>
-                  controllers.landorproperty.routes.StreamingDownloadLandOrPropertyErrorsController
-=======
-                  controllers.landorproperty.routes.DownloadLandOrPropertyErrorsController
-                    .downloadFile(srn, Journey.InterestInLandOrProperty)
-                    .url
-                case Journey.ArmsLengthLandOrProperty =>
-                  controllers.landorproperty.routes.DownloadLandOrPropertyErrorsController
->>>>>>> 184cce4a
-                    .downloadFile(srn, Journey.ArmsLengthLandOrProperty)
-                    .url
-                case Journey.TangibleMoveableProperty =>
-                  controllers.tangiblemoveableproperty.routes.DownloadTangibleMoveableErrorsController
-                    .downloadFile(srn)
-                    .url
-                case Journey.OutstandingLoans =>
-                  controllers.routes.JourneyRecoveryController.onPageLoad().url // not yet implemented
-              }
+              controllers.routes.DownloadCsvErrorsController.downloadFile(srn, journey).url
             ),
             "fileUploadTooManyErrors.paragraph3.part3"
           ) ++
