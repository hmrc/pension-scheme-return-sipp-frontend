/*
 * Copyright 2023 HM Revenue & Customs
 *
 * Licensed under the Apache License, Version 2.0 (the "License");
 * you may not use this file except in compliance with the License.
 * You may obtain a copy of the License at
 *
 *     http://www.apache.org/licenses/LICENSE-2.0
 *
 * Unless required by applicable law or agreed to in writing, software
 * distributed under the License is distributed on an "AS IS" BASIS,
 * WITHOUT WARRANTIES OR CONDITIONS OF ANY KIND, either express or implied.
 * See the License for the specific language governing permissions and
 * limitations under the License.
 */

package controllers

import cats.implicits._
import config.Constants.defaultFbVersion
import connectors.PSRConnector
import controllers.actions.IdentifyAndRequireData
import models.SchemeId.Srn
import models.audit.EmailAuditEvent
import models.backend.responses.PsrAssetCountsResponse
import models.requests.DataRequest
import models.{Journey, MinimalSchemeDetails, NormalMode, PensionSchemeId}
import navigation.Navigator
import pages.DeclarationPage
import play.api.i18n.{I18nSupport, MessagesApi}
import play.api.mvc.{Action, AnyContent, MessagesControllerComponents, Result}
import services.{AuditService, ReportDetailsService, SchemeDetailsService}
import uk.gov.hmrc.http.HeaderCarrier
import uk.gov.hmrc.play.bootstrap.frontend.controller.FrontendBaseController
import viewmodels.DisplayMessage.{CaptionHeading2, DownloadLinkMessage, Heading2, ListMessage, ListType, Message, ParagraphMessage}
import viewmodels.implicits._
import viewmodels.models.{ContentPageViewModel, FormPageViewModel}
import viewmodels.{Caption, DisplayMessage}
import views.html.ContentPageView

import javax.inject.{Inject, Named}
import scala.concurrent.{ExecutionContext, Future}

class DeclarationController @Inject()(
  override val messagesApi: MessagesApi,
  @Named("sipp") navigator: Navigator,
  identifyAndRequireData: IdentifyAndRequireData,
  val controllerComponents: MessagesControllerComponents,
  view: ContentPageView,
  schemeDetailsService: SchemeDetailsService,
  reportDetailsService: ReportDetailsService,
  psrConnector: PSRConnector,
  auditService: AuditService
)(implicit ec: ExecutionContext)
    extends FrontendBaseController
    with I18nSupport {

  def onPageLoad(srn: Srn, fbNumber: Option[String]): Action[AnyContent] =
    identifyAndRequireData.withFormBundleOrVersionAndTaxYear(srn).async { request =>
      implicit val dataRequest: DataRequest[AnyContent] = request.underlying
      val version = request.versionTaxYear.map(v => Some(v.version)).getOrElse(Some("000"))
      val taxYearStartDate = request.versionTaxYear.map(_.taxYear)

      val reportDetails = reportDetailsService.getReportDetails(srn)
      psrConnector.getPsrAssetCounts(reportDetails.pstr, fbNumber, taxYearStartDate, version).flatMap { assetCounts =>
        getMinimalSchemeDetails(dataRequest.pensionSchemeId, srn) { details =>
          val viewModel =
            DeclarationController.viewModel(srn, details, assetCounts, fbNumber, taxYearStartDate, version)
          Future.successful(Ok(view(viewModel)))
        }
      }
    }

  def onSubmit(srn: Srn, fbNumber: Option[String]): Action[AnyContent] =
<<<<<<< HEAD
    identifyAndRequireData.withFormBundleOrVersionAndTaxYear(srn).async { request =>
      implicit val dataRequest: DataRequest[AnyContent] = request.underlying

      val reportDetails = reportDetailsService.getReportDetails(srn)
      val redirect = Redirect(navigator.nextPage(DeclarationPage(srn), NormalMode, dataRequest.userAnswers))
      val version = request.versionTaxYear.map(v => Some(v.version)).getOrElse(Some("000"))
      val taxYearStartDate = request.versionTaxYear.map(_.taxYear)

      request.versionTaxYear match {
        case Some(versionTaxYear) =>
          psrConnector
            .submitPsr(reportDetails.pstr, fbNumber, taxYearStartDate, version, versionTaxYear.taxYearDateRange)
            .flatMap { response =>
              if (response.emailSent)
                auditService
                  .sendEvent(
                    EmailAuditEvent.buildAuditEvent(
                      taxYear = versionTaxYear.taxYearDateRange,
                      reportVersion = defaultFbVersion
                    ) // defaultFbVersion is 000 as no versions yet - initial submission
                  )
                  .as(redirect)
              else
                Future.successful(redirect)
            }
        case None =>
          Future.successful(Redirect(controllers.routes.JourneyRecoveryController.onPageLoad()))
=======
    identify.andThen(allowAccess(srn)).andThen(getData).andThen(requireData).async { implicit request =>
      val reportDetails = reportDetailsService
        .getReportDetails(srn)
      val redirect = Redirect(navigator.nextPage(DeclarationPage(srn), NormalMode, request.userAnswers))

      getWhichTaxYear(srn) { taxYear =>
        psrConnector
          .submitPsr(reportDetails.pstr, fbNumber, Some("2024-06-03"), Some("001"), taxYear, reportDetails.schemeName) //TODO use report detail values or have backend resolve?
          .flatMap { response =>
            if (response.emailSent)
              auditService
                .sendEvent(
                  EmailAuditEvent.buildAuditEvent(taxYear = taxYear, reportVersion = defaultFbVersion) // defaultFbVersion is 000 as no versions yet - initial submission
                )
                .as(redirect)
            else
              Future.successful(redirect)
          }
>>>>>>> 378f62c9
      }

    }

  private def getMinimalSchemeDetails(id: PensionSchemeId, srn: Srn)(
    f: MinimalSchemeDetails => Future[Result]
  )(implicit hc: HeaderCarrier): Future[Result] =
    schemeDetailsService.getMinimalSchemeDetails(id, srn).flatMap {
      case Some(schemeDetails) => f(schemeDetails)
      case None => Future.successful(Redirect(controllers.routes.UnauthorisedController.onPageLoad))
    }
}

object DeclarationController {

  private def createLink(
    messageKey: String,
    schemaName: String,
    srn: Srn,
    fbNumber: Option[String],
    taxYearStartDate: Option[String],
    version: Option[String],
    journey: Journey
  ): ParagraphMessage = {
    val url = controllers.routes.DownloadCsvController
      .downloadEtmpFile(srn, journey, fbNumber, taxYearStartDate, version)
      .url

    ParagraphMessage(
      DownloadLinkMessage(Message(messageKey, schemaName), url)
    )
  }

  def viewModel(
    srn: Srn,
    schemeDetails: MinimalSchemeDetails,
    assetCounts: PsrAssetCountsResponse,
    fbNumber: Option[String],
    taxYearStartDate: Option[String],
    version: Option[String]
  ): FormPageViewModel[ContentPageViewModel] = {
    val name = schemeDetails.name.replace(" ", "_")

    val links = List(
      Option.when(assetCounts.interestInLandOrPropertyCount > 0)(
        createLink(
          "psaDeclaration.downloadInterestInLand",
          name,
          srn,
          fbNumber,
          taxYearStartDate,
          version,
          Journey.InterestInLandOrProperty
        )
      ),
      Option.when(assetCounts.landArmsLengthCount > 0)(
        createLink(
          "psaDeclaration.downloadArmsLength",
          name,
          srn,
          fbNumber,
          taxYearStartDate,
          version,
          Journey.ArmsLengthLandOrProperty
        )
      ),
      Option.when(assetCounts.tangibleMoveablePropertyCount > 0)(
        createLink(
          "psaDeclaration.downloadTangibleMoveable",
          name,
          srn,
          fbNumber,
          taxYearStartDate,
          version,
          Journey.TangibleMoveableProperty
        )
      ),
      Option.when(assetCounts.outstandingLoansCount > 0)(
        createLink(
          "psaDeclaration.downloadOutstandingLoan",
          name,
          srn,
          fbNumber,
          taxYearStartDate,
          version,
          Journey.OutstandingLoans
        )
      ),
      Option.when(assetCounts.unquotedSharesCount > 0)(
        createLink(
          "psaDeclaration.downloadUnquotedShares",
          name,
          srn,
          fbNumber,
          taxYearStartDate,
          version,
          Journey.UnquotedShares
        )
      ),
      Option.when(assetCounts.assetsFromConnectedPartyCount > 0)(
        createLink(
          "psaDeclaration.downloadAssetsFromConnected",
          name,
          srn,
          fbNumber,
          taxYearStartDate,
          version,
          Journey.AssetFromConnectedParty
        )
      )
    ).flatten

    FormPageViewModel(
      Message("psaDeclaration.title"),
      Message("psaDeclaration.heading"),
      ContentPageViewModel(),
      routes.DeclarationController.onSubmit(srn, fbNumber)
    ).withButtonText(Message("site.agreeAndContinue"))
      .withDescription(
        ParagraphMessage("psaDeclaration.paragraph") ++
          ListMessage(
            ListType.Bullet,
            "psaDeclaration.listItem1",
            "psaDeclaration.listItem2",
            "psaDeclaration.listItem3",
            "psaDeclaration.listItem4"
          ) ++
          Heading2("psaDeclaration.dataAddedHeading") ++
          links.foldLeft[DisplayMessage](ParagraphMessage("")) { (acc, link) =>
            acc ++ link
          }
      )
      .withAdditionalHeadingText(CaptionHeading2(Message(schemeDetails.name), Caption.Large))
  }
}<|MERGE_RESOLUTION|>--- conflicted
+++ resolved
@@ -72,7 +72,6 @@
     }
 
   def onSubmit(srn: Srn, fbNumber: Option[String]): Action[AnyContent] =
-<<<<<<< HEAD
     identifyAndRequireData.withFormBundleOrVersionAndTaxYear(srn).async { request =>
       implicit val dataRequest: DataRequest[AnyContent] = request.underlying
 
@@ -100,12 +99,6 @@
             }
         case None =>
           Future.successful(Redirect(controllers.routes.JourneyRecoveryController.onPageLoad()))
-=======
-    identify.andThen(allowAccess(srn)).andThen(getData).andThen(requireData).async { implicit request =>
-      val reportDetails = reportDetailsService
-        .getReportDetails(srn)
-      val redirect = Redirect(navigator.nextPage(DeclarationPage(srn), NormalMode, request.userAnswers))
-
       getWhichTaxYear(srn) { taxYear =>
         psrConnector
           .submitPsr(reportDetails.pstr, fbNumber, Some("2024-06-03"), Some("001"), taxYear, reportDetails.schemeName) //TODO use report detail values or have backend resolve?
@@ -119,7 +112,6 @@
             else
               Future.successful(redirect)
           }
->>>>>>> 378f62c9
       }
 
     }
