--- conflicted
+++ resolved
@@ -17,7 +17,6 @@
 package controllers
 
 import cats.implicits._
-import utils.DateTimeUtils.localDateShow
 import config.Constants.defaultFbVersion
 import connectors.PSRConnector
 import controllers.actions.IdentifyAndRequireData
@@ -25,11 +24,7 @@
 import models.audit.EmailAuditEvent
 import models.backend.responses.PsrAssetCountsResponse
 import models.requests.DataRequest
-<<<<<<< HEAD
-import models.{DateRange, JourneyType, MinimalSchemeDetails, NormalMode, PensionSchemeId}
-=======
-import models.{DateRange, Journey, MinimalSchemeDetails, NormalMode, PensionSchemeId}
->>>>>>> b3e86427
+import models.{DateRange, Journey, JourneyType, MinimalSchemeDetails, NormalMode, PensionSchemeId}
 import navigation.Navigator
 import pages.DeclarationPage
 import play.api.i18n.{I18nSupport, MessagesApi}
@@ -37,7 +32,16 @@
 import services.{AuditService, ReportDetailsService, SchemeDetailsService}
 import uk.gov.hmrc.http.HeaderCarrier
 import uk.gov.hmrc.play.bootstrap.frontend.controller.FrontendBaseController
-import viewmodels.DisplayMessage.{CaptionHeading2, DownloadLinkMessage, Heading2, ListMessage, ListType, Message, ParagraphMessage}
+import utils.DateTimeUtils.localDateShow
+import viewmodels.DisplayMessage.{
+  CaptionHeading2,
+  DownloadLinkMessage,
+  Heading2,
+  ListMessage,
+  ListType,
+  Message,
+  ParagraphMessage
+}
 import viewmodels.implicits._
 import viewmodels.models.{ContentPageViewModel, FormPageViewModel}
 import viewmodels.{Caption, DisplayMessage}
@@ -69,29 +73,6 @@
 
       val reportDetails = reportDetailsService.getReportDetails(srn)
 
-<<<<<<< HEAD
-  def onSubmit(srn: Srn, fbNumber: Option[String]): Action[AnyContent] =
-    identify.andThen(allowAccess(srn)).andThen(getData).andThen(requireData).async { implicit request =>
-
-      val journeyType = JourneyType.Standard // TODO: pass in JourneyType based on actual journey, currently submission is only for standard journey
-
-      val reportDetails = reportDetailsService
-        .getReportDetails(srn)
-      val redirect = Redirect(navigator.nextPage(DeclarationPage(srn), NormalMode, request.userAnswers))
-
-      getWhichTaxYear(srn) { taxYear =>
-        psrConnector
-          .submitPsr(reportDetails.pstr, journeyType, fbNumber, Some("2024-06-03"), Some("001"), taxYear, reportDetails.schemeName) //TODO use report detail values or have backend resolve?
-          .flatMap { response =>
-            if (response.emailSent)
-              auditService
-                .sendEvent(
-                  EmailAuditEvent.buildAuditEvent(taxYear = taxYear, reportVersion = defaultFbVersion) // defaultFbVersion is 000 as no versions yet - initial submission
-                )
-                .as(redirect)
-            else
-              Future.successful(redirect)
-=======
       request.versionTaxYear match {
         case Some(versionTaxYear) =>
           psrConnector.getPsrAssetCounts(reportDetails.pstr, fbNumber, taxYearStartDate, version).flatMap {
@@ -109,7 +90,6 @@
                   )
                 Future.successful(Ok(view(viewModel)))
               }
->>>>>>> b3e86427
           }
         case None =>
           Future.successful(Redirect(controllers.routes.JourneyRecoveryController.onPageLoad()))
@@ -125,12 +105,15 @@
       val redirect = Redirect(navigator.nextPage(DeclarationPage(srn), NormalMode, dataRequest.userAnswers))
       val version = request.versionTaxYear.map(v => Some(v.version)).getOrElse(Some("000"))
       val taxYearStartDate = request.versionTaxYear.map(_.taxYear)
+
+      val journeyType = JourneyType.Standard // TODO: pass in JourneyType based on actual journey, currently submission is only for standard journey
 
       request.versionTaxYear match {
         case Some(versionTaxYear) =>
           psrConnector
             .submitPsr(
               reportDetails.pstr,
+              journeyType,
               fbNumber,
               taxYearStartDate,
               version,
