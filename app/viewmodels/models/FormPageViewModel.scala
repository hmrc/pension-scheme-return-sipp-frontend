--- conflicted
+++ resolved
@@ -33,11 +33,8 @@
   onSubmit: Call,
   showBackLink: Boolean = true,
   breadcrumbs: Option[List[(String, String)]] = None,
-<<<<<<< HEAD
+  summaryList: Option[SummaryList] = None,
   hiddenSubmit: Boolean = false
-=======
-  summaryList: Option[SummaryList] = None,
->>>>>>> c29ebbd6
 ) {
 
   def withDescription(message: Option[DisplayMessage]): FormPageViewModel[A] =
@@ -60,15 +57,12 @@
 
   def withoutBackButton(): FormPageViewModel[A] =
     copy(showBackLink = false)
-<<<<<<< HEAD
-    
-  def withSubmitVisibility(isHidden: Boolean): FormPageViewModel[A] =
-    copy(hiddenSubmit = isHidden)
-=======
 
   def withSummaryList(summaryList: SummaryList): FormPageViewModel[A] =
     copy(summaryList = Some(summaryList))
->>>>>>> c29ebbd6
+
+  def withSubmitVisibility(isHidden: Boolean): FormPageViewModel[A] =
+    copy(hiddenSubmit = isHidden)
 }
 
 object FormPageViewModel {
