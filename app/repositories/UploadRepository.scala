/*
 * Copyright 2023 HM Revenue & Customs
 *
 * Licensed under the Apache License, Version 2.0 (the "License");
 * you may not use this file except in compliance with the License.
 * You may obtain a copy of the License at
 *
 *     http://www.apache.org/licenses/LICENSE-2.0
 *
 * Unless required by applicable law or agreed to in writing, software
 * distributed under the License is distributed on an "AS IS" BASIS,
 * WITHOUT WARRANTIES OR CONDITIONS OF ANY KIND, either express or implied.
 * See the License for the specific language governing permissions and
 * limitations under the License.
 */

package repositories

import akka.stream.Materializer
import akka.stream.scaladsl.{Sink, Source}
import akka.util.ByteString
import cats.data.NonEmptyList
import cats.implicits.toTraverseOps
import com.mongodb.client.gridfs.model.GridFSUploadOptions
import config.Crypto
import models.SchemeId.asSrn
import models.UploadKey.separator
import models._
import models.csv.CsvRowState
import org.mongodb.scala._
import org.mongodb.scala.gridfs.GridFSUploadObservable
import org.mongodb.scala.model.Filters.{equal, lte}
import org.reactivestreams.Publisher
import play.api.libs.json._
import repositories.UploadRepository.MongoUpload.SensitiveUpload
import uk.gov.hmrc.crypto.json.JsonEncryption
import uk.gov.hmrc.crypto.{Decrypter, Encrypter, Sensitive}
import uk.gov.hmrc.mongo.play.json.Codecs._
import uk.gov.hmrc.mongo.play.json.formats.MongoJavatimeFormats

import java.nio.ByteBuffer
import java.nio.charset.StandardCharsets
import java.time.Instant
import javax.inject.{Inject, Singleton}
import scala.concurrent.{ExecutionContext, Future}

@Singleton
class UploadRepository @Inject()(mongo: MongoGridFsConnection, crypto: Crypto)(
  implicit ec: ExecutionContext,
  mat: Materializer
) {

  implicit val instantFormat: Format[Instant] = MongoJavatimeFormats.instantFormat
  implicit val cryptoEncDec: Encrypter with Decrypter = crypto.getCrypto

  import UploadRepository._

  def delete(key: UploadKey): Future[Unit] =
    mongo.gridFSBucket
      .find(equal("_id", key.value.toBson()))
      .toFuture()
      .map(files => files.traverse(file => mongo.gridFSBucket.delete(file.getId).toFuture().map(_ => {})))

  private def save(key: UploadKey, bytes: Publisher[ByteBuffer]) =
    mongo.gridFSBucket
      .uploadFromObservable(
        id = key.toBson(),
        filename = key.value,
        source = bytes.toObservable(),
        options = new GridFSUploadOptions()
      )
      .toFuture()
      .map(_ => {})

  def publish(key: UploadKey, bytes: Publisher[ByteBuffer]): GridFSUploadObservable[Void] =
    mongo.gridFSBucket
      .uploadFromObservable(
        id = key.toBson(),
        filename = key.value,
        source = bytes.toObservable(),
        options = new GridFSUploadOptions()
      )

  def setUploadResult(key: UploadKey, result: Upload): Future[Unit] = {
    val uploadAsBytes =
      Json.toJson(SensitiveUpload(result)).toString().getBytes(StandardCharsets.UTF_8)

    val uploadAsSource: Publisher[ByteBuffer] =
      Source
        .single(ByteString.fromArray(uploadAsBytes))
        .map(_.toByteBuffer)
        .runWith(Sink.asPublisher(false))

    delete(key).flatMap(_ => save(key, uploadAsSource))
  }

  def getUploadResult(key: UploadKey): Future[Option[Upload]] =
    mongo.gridFSBucket
      .find(equal("_id", key.value.toBson()))
      .flatMap(
        id =>
          mongo.gridFSBucket
            .downloadToObservable(id.getId)
            .foldLeft(ByteString.empty)(_ ++ ByteString(_))
            .map { bytes =>
              Json
                .parse(bytes.utf8String)
                .asOpt[SensitiveUpload]
                .map(_.decryptedValue)
            }
      )
      .headOption()
      .map(_.flatten)

  def streamUploadResult(key: UploadKey): Publisher[ByteBuffer] =
    mongo.gridFSBucket
      .find(equal("_id", key.value.toBson()))
      .flatMap(
        id =>
          mongo.gridFSBucket
            .downloadToObservable(id.getId)
      )

  def findAllOnOrBefore(now: Instant): Future[Seq[UploadKey]] =
    mongo.gridFSBucket
      .find(lte("uploadDate", now.toBson()))
      .toFuture()
      .map(
        files => files.flatMap(file => UploadKey.fromString(file.getId.asString().getValue))
      )

}

object UploadRepository {

  object MongoUpload {

    case class SensitiveUpload(override val decryptedValue: Upload) extends Sensitive[Upload]
    case class SensitiveCsvRow[T](override val decryptedValue: CsvRowState[T]) extends Sensitive[CsvRowState[T]]

    implicit def sensitiveUploadFormat(implicit crypto: Encrypter with Decrypter): Format[SensitiveUpload] =
      JsonEncryption.sensitiveEncrypterDecrypter(SensitiveUpload.apply)

    implicit def sensitiveCsvRowFormat[T](
      implicit crypto: Encrypter with Decrypter,
      format: Format[T]
    ): Format[SensitiveCsvRow[T]] =
      JsonEncryption.sensitiveEncrypterDecrypter(SensitiveCsvRow[T](_))(CsvRowState.csvRowStateFormat[T], crypto)
  }

  implicit val uploadKeyReads: Reads[UploadKey] = Reads.StringReads.flatMap(_.split(separator).toList match {
    case List(userId, asSrn(srn), redirectKey) => Reads.pure(UploadKey(userId, srn, redirectKey))
    case key => Reads.failed(s"Upload key $key is in wrong format. It should be userId${separator}srn")
  })

  implicit val uploadKeyWrites: Writes[UploadKey] = Writes.StringWrites.contramap(_.value)
  implicit val uploadedSuccessfullyFormat: OFormat[UploadStatus.Success] =
    Json.format[UploadStatus.Success]
  implicit val errorDetailsFormat: OFormat[ErrorDetails] = Json.format[ErrorDetails]
  implicit val uploadedFailedFormat: OFormat[UploadStatus.Failed] = Json.format[UploadStatus.Failed]
  implicit val uploadedInProgressFormat: OFormat[UploadStatus.InProgress.type] =
    Json.format[UploadStatus.InProgress.type]
  implicit val memberDetailsFormat: OFormat[NonEmptyList[MemberDetailsUpload]] =
    Json.format[NonEmptyList[MemberDetailsUpload]]
  implicit val uploadedFormat: OFormat[Uploaded.type] = Json.format[Uploaded.type]
  implicit val uploadSuccessFormat: OFormat[UploadSuccessMemberDetails] = Json.format[UploadSuccessMemberDetails]
<<<<<<< HEAD
=======
  implicit val uploadSuccessForLandConnectedPropertyFormat: OFormat[UploadSuccessLandConnectedProperty] =
    Json.format[UploadSuccessLandConnectedProperty]
  implicit val uploadSuccessForUploadSuccessTangibleMoveablePropertyFromat
    : OFormat[UploadSuccessTangibleMoveableProperty] = Json.format[UploadSuccessTangibleMoveableProperty]
  implicit val validationErrorsFormat: OFormat[NonEmptyList[ValidationError]] =
    Json.format[NonEmptyList[ValidationError]]
  import models.requests.LandOrConnectedPropertyRequest._
  import models.requests.raw.TangibleMoveablePropertyUpload._
  implicit val uploadUploadErrorsForLandConnectedProperty: OFormat[UploadErrorsLandConnectedProperty] =
    Json.format[UploadErrorsLandConnectedProperty]
  implicit val uploadUploadErrorsForUploadErrorsTangibleMoveableProperty
    : OFormat[UploadErrorsTangibleMoveableProperty] =
    Json.format[UploadErrorsTangibleMoveableProperty]
  implicit val uploadErrorsFormat: OFormat[UploadErrorsMemberDetails] = Json.format[UploadErrorsMemberDetails]
>>>>>>> 184cce4a
  implicit val uploadFormatErrorFormat: OFormat[UploadFormatError] = Json.format[UploadFormatError]
  implicit val uploadFormat: OFormat[Upload] = Json.format[Upload]
}<|MERGE_RESOLUTION|>--- conflicted
+++ resolved
@@ -72,7 +72,7 @@
       .toFuture()
       .map(_ => {})
 
-  def publish(key: UploadKey, bytes: Publisher[ByteBuffer]): GridFSUploadObservable[Void] =
+  def publish(key: UploadKey, bytes: Publisher[ByteBuffer]): GridFSUploadObservable[Unit] =
     mongo.gridFSBucket
       .uploadFromObservable(
         id = key.toBson(),
@@ -164,23 +164,6 @@
     Json.format[NonEmptyList[MemberDetailsUpload]]
   implicit val uploadedFormat: OFormat[Uploaded.type] = Json.format[Uploaded.type]
   implicit val uploadSuccessFormat: OFormat[UploadSuccessMemberDetails] = Json.format[UploadSuccessMemberDetails]
-<<<<<<< HEAD
-=======
-  implicit val uploadSuccessForLandConnectedPropertyFormat: OFormat[UploadSuccessLandConnectedProperty] =
-    Json.format[UploadSuccessLandConnectedProperty]
-  implicit val uploadSuccessForUploadSuccessTangibleMoveablePropertyFromat
-    : OFormat[UploadSuccessTangibleMoveableProperty] = Json.format[UploadSuccessTangibleMoveableProperty]
-  implicit val validationErrorsFormat: OFormat[NonEmptyList[ValidationError]] =
-    Json.format[NonEmptyList[ValidationError]]
-  import models.requests.LandOrConnectedPropertyRequest._
-  import models.requests.raw.TangibleMoveablePropertyUpload._
-  implicit val uploadUploadErrorsForLandConnectedProperty: OFormat[UploadErrorsLandConnectedProperty] =
-    Json.format[UploadErrorsLandConnectedProperty]
-  implicit val uploadUploadErrorsForUploadErrorsTangibleMoveableProperty
-    : OFormat[UploadErrorsTangibleMoveableProperty] =
-    Json.format[UploadErrorsTangibleMoveableProperty]
-  implicit val uploadErrorsFormat: OFormat[UploadErrorsMemberDetails] = Json.format[UploadErrorsMemberDetails]
->>>>>>> 184cce4a
   implicit val uploadFormatErrorFormat: OFormat[UploadFormatError] = Json.format[UploadFormatError]
   implicit val uploadFormat: OFormat[Upload] = Json.format[Upload]
 }