/*
 * Copyright 2023 HM Revenue & Customs
 *
 * Licensed under the Apache License, Version 2.0 (the "License");
 * you may not use this file except in compliance with the License.
 * You may obtain a copy of the License at
 *
 *     http://www.apache.org/licenses/LICENSE-2.0
 *
 * Unless required by applicable law or agreed to in writing, software
 * distributed under the License is distributed on an "AS IS" BASIS,
 * WITHOUT WARRANTIES OR CONDITIONS OF ANY KIND, either express or implied.
 * See the License for the specific language governing permissions and
 * limitations under the License.
 */

package connectors

import config.FrontendAppConfig
<<<<<<< HEAD
import models.backend.responses.PSRSubmissionResponse
import models.requests.LandOrConnectedPropertyApi._
=======
import models.PsrVersionsResponse
>>>>>>> 1e0d7890
import models.requests._
import play.api.Logging
import uk.gov.hmrc.http.HttpReads.Implicits._
import uk.gov.hmrc.http.{HeaderCarrier, HttpClient, InternalServerException, NotFoundException, UpstreamErrorResponse}

import java.time.LocalDate
import java.time.format.DateTimeFormatter
import java.util.UUID
import javax.inject.Inject
import scala.concurrent.{ExecutionContext, Future}

class PSRConnector @Inject()(appConfig: FrontendAppConfig, http: HttpClient)(implicit ec: ExecutionContext)
    extends Logging {

  private val baseUrl = s"${appConfig.pensionSchemeReturn.baseUrl}/pension-scheme-return-sipp/psr"

  def submitLandArmsLength(request: LandOrConnectedPropertyRequest)(implicit hc: HeaderCarrier): Future[Unit] =
    http
      .PUT[LandOrConnectedPropertyRequest, Unit](s"$baseUrl/land-arms-length", request, headers)
      .recoverWith(handleError)

  def getLandArmsLength(
    pstr: String,
    optFbNumber: Option[String],
    optPeriodStartDate: Option[String],
    optPsrVersion: Option[String]
  )(implicit hc: HeaderCarrier): Future[LandOrConnectedPropertyResponse] = {
    val queryParams = createQueryParams(optFbNumber, optPeriodStartDate, optPsrVersion)
    http
      .GET[LandOrConnectedPropertyResponse](s"$baseUrl/land-arms-length/$pstr", queryParams, headers)
      .recoverWith(handleError)
  }

  def submitLandOrConnectedProperty(request: LandOrConnectedPropertyRequest)(implicit hc: HeaderCarrier): Future[Unit] =
    http
      .PUT[LandOrConnectedPropertyRequest, Unit](s"$baseUrl/land-or-connected-property", request, headers)
      .recoverWith(handleError)

  def getLandOrConnectedProperty(
    pstr: String,
    optFbNumber: Option[String],
    optPeriodStartDate: Option[String],
    optPsrVersion: Option[String]
  )(implicit hc: HeaderCarrier): Future[LandOrConnectedPropertyResponse] = {
    val queryParams = createQueryParams(optFbNumber, optPeriodStartDate, optPsrVersion)
    http
      .GET[LandOrConnectedPropertyResponse](s"$baseUrl/land-or-connected-property/$pstr", queryParams, headers)
      .recoverWith(handleError)
  }

  def submitOutstandingLoans(request: OutstandingLoanRequest)(implicit hc: HeaderCarrier): Future[Unit] =
    http.PUT[OutstandingLoanRequest, Unit](s"$baseUrl/outstanding-loans", request, headers).recoverWith(handleError)

  def submitAssetsFromConnectedParty(
    request: AssetsFromConnectedPartyRequest
  )(implicit hc: HeaderCarrier): Future[Unit] =
    http
      .PUT[AssetsFromConnectedPartyRequest, Unit](s"$baseUrl/assets-from-connected-party", request, headers)
      .recoverWith(handleError)

  def submitTangibleMoveableProperty(
    request: TangibleMoveablePropertyRequest
  )(implicit hc: HeaderCarrier): Future[Unit] =
    http
      .PUT[TangibleMoveablePropertyRequest, Unit](s"$baseUrl/tangible-moveable-property", request, headers)
      .recoverWith(handleError)

  def submitUnquotedShares(
    request: UnquotedShareRequest
  )(implicit hc: HeaderCarrier): Future[Unit] =
    http.PUT[UnquotedShareRequest, Unit](s"$baseUrl/unquoted-shares", request, headers).recoverWith(handleError)

<<<<<<< HEAD
  def getPSRSubmission(
    pstr: String,
    optFbNumber: Option[String],
    optPeriodStartDate: Option[String],
    optPsrVersion: Option[String]
  )(implicit hc: HeaderCarrier): Future[PSRSubmissionResponse] = {

    val queryParams = (optPeriodStartDate, optPsrVersion, optFbNumber) match {
      case (Some(startDate), Some(version), _) =>
        Seq(
          "periodStartDate" -> startDate,
          "psrVersion" -> version
        )
      case (_, _, Some(fbNumber)) =>
        Seq("fbNumber" -> fbNumber)
      case _ =>
        Seq.empty[(String, String)]
    }

    http
      .GET[PSRSubmissionResponse](s"$baseUrl/sipp/$pstr", queryParams)
      .recoverWith(handleError)
  }

  def getUnquotedShares(
    pstr: String,
    optFbNumber: Option[String],
    optPeriodStartDate: Option[String],
    optPsrVersion: Option[String]
  )(implicit hc: HeaderCarrier): Future[UnquotedShareResponse] = {
    val queryParams = createQueryParams(optFbNumber, optPeriodStartDate, optPsrVersion)
    http
      .GET[UnquotedShareResponse](s"$baseUrl/unquoted-shares/$pstr", queryParams, headers)
=======
  def getPsrVersions(pstr: String, startDate: LocalDate)(implicit hc: HeaderCarrier): Future[Seq[PsrVersionsResponse]] = {
    http.
      GET[Seq[PsrVersionsResponse]](s"$baseUrl/versions/$pstr", Seq("startDate" -> startDate.format(DateTimeFormatter.ISO_DATE)))
>>>>>>> 1e0d7890
      .recoverWith(handleError)
  }

  private def headers: Seq[(String, String)] = Seq(
    "CorrelationId" -> UUID.randomUUID().toString
  )

  private def createQueryParams(
    optFbNumber: Option[String],
    optPeriodStartDate: Option[String],
    optPsrVersion: Option[String]
  ) = {
    val queryParams = (optPeriodStartDate, optPsrVersion, optFbNumber) match {
      case (Some(startDate), Some(version), _) =>
        Seq(
          "periodStartDate" -> startDate,
          "psrVersion" -> version
        )
      case (_, _, Some(fbNumber)) =>
        Seq(
          "fbNumber" -> fbNumber
        )
      case _ =>
        throw new RuntimeException("Query Parameters not correct!") //TODO how can we handle that part??
    }
    queryParams
  }

  private def handleError: PartialFunction[Throwable, Future[Nothing]] = {
    case UpstreamErrorResponse(message, statusCode, _, _)
        if (statusCode >= 400 && statusCode < 500 && statusCode != 404) || (statusCode >= 500) =>
      logger.error(s"PSR backend call failed with code $statusCode and message $message")
      Future.failed(new InternalServerException(message))
    case UpstreamErrorResponse(message, statusCode, _, _) if statusCode == 404 =>
      logger.error(s"PSR backend call failed with code $statusCode and message $message")
      Future.failed(new NotFoundException(message))
    case e: Exception =>
      logger.error(s"PSR backend call failed with code exception $e")
      Future.failed(new InternalServerException(e.getMessage))
  }
}<|MERGE_RESOLUTION|>--- conflicted
+++ resolved
@@ -17,12 +17,9 @@
 package connectors
 
 import config.FrontendAppConfig
-<<<<<<< HEAD
 import models.backend.responses.PSRSubmissionResponse
 import models.requests.LandOrConnectedPropertyApi._
-=======
 import models.PsrVersionsResponse
->>>>>>> 1e0d7890
 import models.requests._
 import play.api.Logging
 import uk.gov.hmrc.http.HttpReads.Implicits._
@@ -95,7 +92,6 @@
   )(implicit hc: HeaderCarrier): Future[Unit] =
     http.PUT[UnquotedShareRequest, Unit](s"$baseUrl/unquoted-shares", request, headers).recoverWith(handleError)
 
-<<<<<<< HEAD
   def getPSRSubmission(
     pstr: String,
     optFbNumber: Option[String],
@@ -129,11 +125,12 @@
     val queryParams = createQueryParams(optFbNumber, optPeriodStartDate, optPsrVersion)
     http
       .GET[UnquotedShareResponse](s"$baseUrl/unquoted-shares/$pstr", queryParams, headers)
-=======
+      .recoverWith(handleError)
+  }
+
   def getPsrVersions(pstr: String, startDate: LocalDate)(implicit hc: HeaderCarrier): Future[Seq[PsrVersionsResponse]] = {
     http.
       GET[Seq[PsrVersionsResponse]](s"$baseUrl/versions/$pstr", Seq("startDate" -> startDate.format(DateTimeFormatter.ISO_DATE)))
->>>>>>> 1e0d7890
       .recoverWith(handleError)
   }
 
