/*
 * Copyright 2024 HM Revenue & Customs
 *
 * Licensed under the Apache License, Version 2.0 (the "License");
 * you may not use this file except in compliance with the License.
 * You may obtain a copy of the License at
 *
 *     http://www.apache.org/licenses/LICENSE-2.0
 *
 * Unless required by applicable law or agreed to in writing, software
 * distributed under the License is distributed on an "AS IS" BASIS,
 * WITHOUT WARRANTIES OR CONDITIONS OF ANY KIND, either express or implied.
 * See the License for the specific language governing permissions and
 * limitations under the License.
 */

package models.enumerations

import models.Enumerable
import play.api.mvc.JavascriptLiteral
import utils.WithName

sealed trait TemplateFileType {
  val name: String
  val key: String
  val fileName: String
}
object TemplateFileType extends Enumerable.Implicits {

  case object MemberDetailsTemplateFile extends WithName("MemberDetailsTemplateFile") with TemplateFileType {
    override val key: String = "MemberDetailsTemplateFile"
    override val fileName: String = "SIPP Member details-template.xlsx"
  }
  case object InterestLandOrPropertyTemplateFile
      extends WithName("InterestLandOrPropertyTemplateFile")
      with TemplateFileType {
    override val key: String = "InterestLandOrPropertyTemplateFile"
    override val fileName: String = "SIPP Interest in land or property-template.xlsx"
  }
  case object ArmsLengthLandOrPropertyTemplateFile
      extends WithName("ArmsLengthLandOrPropertyTemplateFile")
      with TemplateFileType {
    override val key: String = "ArmsLengthLandOrPropertyTemplateFile"
    override val fileName: String = "SIPP Arms length land or property-template.xlsx"
  }

  case object TangibleMoveablePropertyTemplateFile
      extends WithName("TangibleMoveablePropertyTemplateFile")
      with TemplateFileType {
    override val key: String = "TangibleMoveablePropertyTemplateFile"
    override val fileName: String = "SIPP Tangible moveable property-template.xlsx"
  }

  case object OutstandingLoansTemplateFile extends WithName("OutstandingLoansTemplateFile") with TemplateFileType {
    override val key: String = "OutstandingLoansTemplateFile"
    override val fileName: String = "SIPP Outstanding loans-template.xlsx"
  }

<<<<<<< HEAD
  case object AssetFromConnectedPartyTemplateFile
      extends WithName("AssetFromConnectedPartyTemplateFile")
      with TemplateFileType {
    override val key: String = "AssetFromConnectedPartyTemplateFile"
    override val fileName: String = "SIPP Asset from connected party-template.xlsx"
=======
  case object UnquotedSharesTemplateFile extends WithName("UnquotedSharesTemplateFile") with TemplateFileType {
    override val key: String = "UnquotedSharesTemplateFile"
    override val fileName: String = "SIPP Unquoted shares-template.xlsx"
>>>>>>> a4e0ebd6
  }

  case object Unknown extends WithName("unknown") with TemplateFileType {
    override val key: String = "unknown"
    override val fileName: String = "unknown"
  }

  val values: List[TemplateFileType] =
    List(
      MemberDetailsTemplateFile,
      InterestLandOrPropertyTemplateFile,
      ArmsLengthLandOrPropertyTemplateFile,
      TangibleMoveablePropertyTemplateFile,
      OutstandingLoansTemplateFile,
<<<<<<< HEAD
      AssetFromConnectedPartyTemplateFile
=======
      UnquotedSharesTemplateFile
>>>>>>> a4e0ebd6
    )

  def withNameWithDefault(name: String): TemplateFileType =
    values.find(_.toString.toLowerCase() == name.toLowerCase()).getOrElse(Unknown)

  implicit val enumerable: Enumerable[TemplateFileType] = Enumerable(values.map(v => (v.toString, v)): _*)

  implicit val jsLiteral: JavascriptLiteral[TemplateFileType] = (value: TemplateFileType) => value.name
}<|MERGE_RESOLUTION|>--- conflicted
+++ resolved
@@ -56,17 +56,16 @@
     override val fileName: String = "SIPP Outstanding loans-template.xlsx"
   }
 
-<<<<<<< HEAD
+  case object UnquotedSharesTemplateFile extends WithName("UnquotedSharesTemplateFile") with TemplateFileType {
+    override val key: String = "UnquotedSharesTemplateFile"
+    override val fileName: String = "SIPP Unquoted shares-template.xlsx"
+  }
+
   case object AssetFromConnectedPartyTemplateFile
       extends WithName("AssetFromConnectedPartyTemplateFile")
       with TemplateFileType {
     override val key: String = "AssetFromConnectedPartyTemplateFile"
     override val fileName: String = "SIPP Asset from connected party-template.xlsx"
-=======
-  case object UnquotedSharesTemplateFile extends WithName("UnquotedSharesTemplateFile") with TemplateFileType {
-    override val key: String = "UnquotedSharesTemplateFile"
-    override val fileName: String = "SIPP Unquoted shares-template.xlsx"
->>>>>>> a4e0ebd6
   }
 
   case object Unknown extends WithName("unknown") with TemplateFileType {
@@ -81,11 +80,8 @@
       ArmsLengthLandOrPropertyTemplateFile,
       TangibleMoveablePropertyTemplateFile,
       OutstandingLoansTemplateFile,
-<<<<<<< HEAD
+      UnquotedSharesTemplateFile,
       AssetFromConnectedPartyTemplateFile
-=======
-      UnquotedSharesTemplateFile
->>>>>>> a4e0ebd6
     )
 
   def withNameWithDefault(name: String): TemplateFileType =
