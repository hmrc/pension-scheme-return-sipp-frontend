--- conflicted
+++ resolved
@@ -67,7 +67,14 @@
         OutstandingLoansTemplateFile
       )
 
-<<<<<<< HEAD
+  case object UnquotedShares
+      extends Journey(
+        "unquotedShares",
+        "unquotedShares",
+        "upload-unquoted-shares",
+        UnquotedSharesTemplateFile
+      )
+
   case object AssetFromConnectedParty
       extends Journey(
         "assetFromConnectedParty",
@@ -75,15 +82,6 @@
         "upload-asset-from-connected-party",
         AssetFromConnectedPartyTemplateFile
       )
-=======
-  case object UnquotedShares
-    extends Journey(
-      "unquotedShares",
-      "unquotedShares",
-      "upload-unquoted-shares",
-      UnquotedSharesTemplateFile
-    )
->>>>>>> a4e0ebd6
 
   implicit val jsLiteral: JavascriptLiteral[Journey] = _.name
 }