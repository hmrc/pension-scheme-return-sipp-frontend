/*
 * Copyright 2024 HM Revenue & Customs
 *
 * Licensed under the Apache License, Version 2.0 (the "License");
 * you may not use this file except in compliance with the License.
 * You may obtain a copy of the License at
 *
 *     http://www.apache.org/licenses/LICENSE-2.0
 *
 * Unless required by applicable law or agreed to in writing, software
 * distributed under the License is distributed on an "AS IS" BASIS,
 * WITHOUT WARRANTIES OR CONDITIONS OF ANY KIND, either express or implied.
 * See the License for the specific language governing permissions and
 * limitations under the License.
 */

package models

import models.enumerations.TemplateFileType
import models.enumerations.TemplateFileType._
import play.api.mvc.JavascriptLiteral

sealed abstract class Journey(
  val name: String,
  val messagePrefix: String,
  val uploadRedirectTag: String,
  val templateFileType: TemplateFileType
)

object Journey {
  case object MemberDetails
      extends Journey(
        "memberDetails",
        "memberDetails",
        "upload-your-member-details",
        MemberDetailsTemplateFile
      )
  case object InterestInLandOrProperty
      extends Journey(
        "interestInLandOrProperty",
        "interestInLandOrProperty",
        "upload-interest-land-or-property",
        InterestLandOrPropertyTemplateFile
      )

  case object ArmsLengthLandOrProperty
      extends Journey(
        "armsLengthLandOrProperty",
        "armsLengthLandOrProperty",
        "upload-arms-length-land-or-property",
        ArmsLengthLandOrPropertyTemplateFile
      )

  case object TangibleMoveableProperty
      extends Journey(
        "tangibleMoveableProperty",
        "tangibleMoveableProperty",
        "upload-tangible-moveable-property",
        TangibleMoveablePropertyTemplateFile
      )

  case object OutstandingLoans
      extends Journey(
        "outstandingLoans",
        "outstandingLoans",
        "upload-outstanding-loans",
        OutstandingLoansTemplateFile
      )

  case object UnquotedShares
      extends Journey(
        "unquotedShares",
        "unquotedShares",
        "upload-unquoted-shares",
        UnquotedSharesTemplateFile
      )
<<<<<<< HEAD
=======

  case object AssetFromConnectedParty
      extends Journey(
        "assetFromConnectedParty",
        "assetFromConnectedParty",
        "upload-asset-from-connected-party",
        AssetFromConnectedPartyTemplateFile
      )
>>>>>>> 563707ce

  implicit val jsLiteral: JavascriptLiteral[Journey] = _.name
}<|MERGE_RESOLUTION|>--- conflicted
+++ resolved
@@ -74,8 +74,6 @@
         "upload-unquoted-shares",
         UnquotedSharesTemplateFile
       )
-<<<<<<< HEAD
-=======
 
   case object AssetFromConnectedParty
       extends Journey(
@@ -84,7 +82,6 @@
         "upload-asset-from-connected-party",
         AssetFromConnectedPartyTemplateFile
       )
->>>>>>> 563707ce
 
   implicit val jsLiteral: JavascriptLiteral[Journey] = _.name
 }