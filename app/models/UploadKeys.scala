/*
 * Copyright 2023 HM Revenue & Customs
 *
 * Licensed under the Apache License, Version 2.0 (the "License");
 * you may not use this file except in compliance with the License.
 * You may obtain a copy of the License at
 *
 *     http://www.apache.org/licenses/LICENSE-2.0
 *
 * Unless required by applicable law or agreed to in writing, software
 * distributed under the License is distributed on an "AS IS" BASIS,
 * WITHOUT WARRANTIES OR CONDITIONS OF ANY KIND, either express or implied.
 * See the License for the specific language governing permissions and
 * limitations under the License.
 */

package models

object UploadKeys {
  val firstName = "First name of scheme member"
  val lastName = "Last name of scheme member"
  val dateOfBirth = "Member date of birth"
  val isUKAddress = "Is the members address in the UK?"
  val ukAddressLine1 = "Enter the members UK address line 1"
  val ukAddressLine2 = "Enter members UK address line 2"
  val ukAddressLine3 = "Enter members UK address line 3"
  val ukTownOrCity = "Enter name of members UK town or city"
  val ukPostcode = "Enter members post code"
  val addressLine1 = "Enter the members non-UK address line 1"
  val addressLine2 = "Enter members non-UK address line 2"
  val addressLine3 = "Enter members non-UK address line 3"
  val addressLine4 = "Enter members non-UK address line 4"
  val country = "Enter members non-UK country"
  val nino = "Member National Insurance number"
  val reasonForNoNino = "If no National Insurance number for member, give reason"

  //Interest Land Or Property Keys
  val firstNameOfSchemeMember = "First name of scheme member"
  val lastNameOfSchemeMember = "Last name of scheme member"
  val memberDateOfBirth = "Member date of birth"
  val countOfInterestLandOrPropertyTransactions =
    "How many land or property transactions did the member make during the tax year and not reported in a previous return for this member?"
  val countOfArmsLengthLandOrPropertyTransactions =
    "How many land or property transactions were made during the tax year and not reported in a previous return for this member?"

  val acquisitionDate = "What is the date of acquisition?"
  val isLandOrPropertyInUK = "Is the land or property in the UK?"
  val landOrPropertyUkAddressLine1 = "Enter the UK address line 1 of the land or property"
  val landOrPropertyUkAddressLine2 = "Enter UK address line 2 of the land or property"
  val landOrPropertyUkAddressLine3 = "Enter UK address line 3 of the land or property"
  val landOrPropertyUkTownOrCity = "Enter name UK town or city of the land or property"
  val landOrPropertyUkPostCode = "Enter post code of the land or property"
  val landOrPropertyAddressLine1 = "Enter the non-UK address line 1 of the land or property"
  val landOrPropertyAddressLine2 = "Enter non-UK address line 2 of the land or property"
  val landOrPropertyAddressLine3 = "Enter non-UK address line 3 of the land or property"
  val landOrPropertyAddressLine4 = "Enter non-UK address line 4 of the land or property"
  val landOrPropertyCountry = "Enter non-UK country name of the land or property"
  val isThereLandRegistryReference = "Is there a land Registry reference in respect of the land or property?"
  val noLandRegistryReference = "If no land Registry reference, enter reason"
  val acquiredFromName = "Who was the land or property acquired from?"
  val acquiredTypeInterestLand =
    "Was the land or property acquired from an individual, a company, a partnership, or another source?"
  val acquiredTypeArmsLength =
    "Was the arms length land or property acquired from an individual, a company, or a partnership, or other source?"
  val acquirerNinoForIndividualInterest =
    "If the land or property was acquired from an individual, enter their National Insurance Number"
  val acquirerNinoForIndividualArmsLength =
    "If the arms length land or property acquired from an individual, enter the individuals National Insurance Number (NINO)"
  val acquirerCrnForCompanyInterest =
    "If the land or property acquired from a company, enter the Company Registration Number (CRN)"
  val acquirerCrnForCompanyArmsLength =
    "If the arms length land or property was acquired from a company, enter the Company Registration Number (CRN)"
  val acquirerUtrForPartnershipInterest = "If the land or property acquired from a partnership, enter the UTR"
<<<<<<< HEAD
=======
  val noIdOrAcquiredFromAnotherSource =
    "Add the reason you do not have the individuals National Insurance number, the CRN or the UTR, or if the land or property was acquired from another source, enter the details"
>>>>>>> 184cce4a
  val acquirerUtrForPartnershipArmsLength =
    "If the arms length land or property was acquired from a partnership, enter the Unique Taxpayer Reference (UTR) details"
  val noIdOrAcquiredFromAnotherSourceInterest =
    "Add the reason you do not have the individuals National Insurance number, the CRN or the UTR, or if the land or property was acquired from another source, enter the details"
  val noIdOrAcquiredFromAnotherSourceArmsLength =
    "Add the reason you do not have the individuals National Insurance number, the CRN or the UTR, or if the land or property was acquired from another source, enter the details"

  val totalCostOfLandOrPropertyAcquired = "What is the total cost of the land or property acquired?"
  val isSupportedByAnIndependentValuation = "Is the transaction supported by an Independent Valuation?"

  val isPropertyHeldJointly = "Is the property held jointly?"
  val howManyPersonsJointlyOwnProperty = "If the property is held jointly, how many persons jointly own it?"
  val firstPersonNameJointlyOwning = "Enter the name of the first joint owner"
  val firstPersonNinoJointlyOwning = "National Insurance Number of person or entity jointly owning the property"
  val firstPersonNoNinoJointlyOwning = "If no National Insurance number for the first joint owner, enter the reason"
  val secondPersonNameJointlyOwning = "Enter the name of the second joint owner"
  val secondPersonNinoJointlyOwning = "National Insurance Number of second person or entity jointly owning the property"
  val secondPersonNoNinoJointlyOwning = "If no National Insurance number for the second joint owner, enter the reason"
  val thirdPersonNameJointlyOwning = "Enter the name of the third joint owner"
  val thirdPersonNinoJointlyOwning = "National Insurance Number of third person or entity jointly owning the property"
  val thirdPersonNoNinoJointlyOwning = "If no National Insurance number for the third joint owner, enter the reason"
  val fourthPersonNameJointlyOwning = "Enter the name of the fourth joint owner"
  val fourthPersonNinoJointlyOwning = "National Insurance Number of fourth person or entity jointly owning the property"
  val fourthPersonNoNinoJointlyOwning = "If no National Insurance number for the fourth joint owner, enter the reason"
  val fifthPersonNameJointlyOwning = "Enter the name of the fifth joint owner"
  val fifthPersonNinoJointlyOwning = "National Insurance Number of fifth person or entity jointly owning the property"
  val fifthPersonNoNinoJointlyOwning = "If no National Insurance number for the fifth joint owner, enter the reason"

  val isPropertyDefinedAsSchedule29a =
    "Is any part of the land or property residential property as defined by schedule 29a Finance Act 2004?"

  val isLeased = "Is the land or property leased?"
  val firstLesseeName = "If the land or property is leased, enter the name of the first lessee"
  val firstLesseeConnectedOrUnconnected = "Is the first lessee a connected or unconnected party?"
  val firstLesseeGrantedDate =
    "If the land or property linked to the first lessee is leased, what was the date that the lease was granted?"
  val firstLesseeAnnualAmount =
    "If the land or property linked to the first lessee is leased, what is the annual lease amount for the first lessee?"
  val secondLesseeName = "If the land or property leased, enter the name of the second lessee"
  val secondLesseeConnectedOrUnconnected = "Is the second lessee a connected or unconnected party?"
  val secondLesseeGrantedDate =
    "If the land or property linked to the second lessee is leased, what was the date that the lease was granted?"
  val secondLesseeAnnualAmount =
    "If the land or property linked to the second lessee is leased, what is the annual lease amount?"
  val thirdLesseeName = "If the land or property is leased, enter the name of the third lessee"
  val thirdLesseeConnectedOrUnconnected = "Is the third lessee a connected or unconnected party?"
  val thirdLesseeGrantedDate =
    "If the land or property linked to the third lessee is leased, what was the date that the lease was granted?"
  val thirdLesseeAnnualAmount =
    "If the land or property linked to the third lessee is leased, what is the annual lease amount?"
  val fourthLesseeName = "If the land or property is leased, enter the name of the fourth lessee"
  val fourthLesseeConnectedOrUnconnected = "Is the fourth lessee a connected or unconnected party?"
  val fourthLesseeGrantedDate =
    "If the land or property linked to the fourth lessee is leased, what was the date that the lease was granted?"
  val fourthLesseeAnnualAmount =
    "If the land or property linked to the fourth lessee is leased, what is the annual lease amount?"
  val fifthLesseeName = "If the land or property is leased, enter the name of the fifth lessee"
  val fifthLesseeConnectedOrUnconnected = "Is the fifth lessee a connected or unconnected party?"
  val fifthLesseeGrantedDate =
    "If the land or property linked to the fifth lessee is leased, what was the date that the lease was granted?"
  val fifthLesseeAnnualAmount =
    "If the land or property linked to the fifth lessee is leased, what is the annual lease amount?"
  val sixthLesseeName = "If the land or property is leased, enter the name of the sixth lessee"
  val sixthLesseeConnectedOrUnconnected = "Is the sixth lessee a connected or unconnected party?"
  val sixthLesseeGrantedDate =
    "If the land or property linked to the sixth lessee is leased, what was the date that the lease was granted?"
  val sixthLesseeAnnualAmount =
    "If the land or property linked to the sixth lessee is leased, what is the annual lease amount?"
  val seventhLesseeName = "If the land or property is leased, enter the name of the seventh lessee"
  val seventhLesseeConnectedOrUnconnected = "Is the seventh lessee a connected or unconnected party?"
  val seventhLesseeGrantedDate =
    "If the land or property linked to the seventh lessee is leased, what was the date that the lease was granted?"
  val seventhLesseeAnnualAmount =
    "If the land or property linked to the seventh lessee is leased, what is the annual lease amount?"
  val eighthLesseeName = "If the land or property is leased, enter the name of the eighth lessee"
  val eighthLesseeConnectedOrUnconnected = "Is the eighth lessee a connected or unconnected party?"
  val eighthLesseeGrantedDate =
    "If the land or property linked to the eighth lessee is leased, what was the date that the lease was granted?"
  val eighthLesseeAnnualAmount =
    "If the land or property linked to the eighth lessee is leased, what is the annual lease amount?"
  val ninthLesseeName = "If the land or property is leased, enter the name of the ninth lessee"
  val ninthLesseeConnectedOrUnconnected = "Is the ninth lessee a connected or unconnected party?"
  val ninthLesseeGrantedDate =
    "If the land or property linked to the ninth lessee is leased, what was the date that the lease was granted?"
  val ninthLesseeAnnualAmount =
    "If the land or property linked to the ninth lessee is leased, what is the annual lease amount?"
  val tenthLesseeName = "If the land or property is leased, enter the name of the tenth lessee"
  val tenthLesseeConnectedOrUnconnected = "Is the tenth lessee a connected or unconnected party?"
  val tenthLesseeGrantedDate =
    "If the land or property linked to the tenth lessee is leased, what was the date that the lease was granted?"
  val tenthLesseeAnnualAmount =
    "If the land or property linked to the tenth lessee is leased, what is the annual lease amount?"

  val totalAmountOfIncomeAndReceipts =
    "What is the total amount of income and receipts in respect of the land or property during tax year"

  val wereAnyDisposalOnThisDuringTheYear = "Were any disposals made on this?"
  val totalSaleProceedIfAnyDisposal =
    "What was the total sale proceed of any land sold, or interest in land sold, or premiums received, on the disposal of a leasehold interest in land"
  val firstPurchaserName = "If disposals were made on this, what is the name of the purchaser?"
  val firstPurchaserConnectedOrUnconnected = "Is the purchaser a connected or unconnected party?"
  val secondPurchaserName = "If there are other purchasers, enter the name of the second purchaser"
  val secondPurchaserConnectedOrUnconnected = "Is this second purchaser a connected or unconnected party?"
  val thirdPurchaserName = "If there are other purchasers, enter the name of the third purchaser"
  val thirdPurchaserConnectedOrUnconnected = "Is the third purchaser a connected or unconnected party?"
  val fourthPurchaserName = "If there are other purchasers, enter the name of the fourth purchaser"
  val fourthPurchaserConnectedOrUnconnected = "Is the fourth purchaser a connected or unconnected party?"
  val fifthPurchaserName = "If there are other purchasers, enter the name of the fifth purchaser"
  val fifthPurchaserConnectedOrUnconnected = "Is the fifth purchaser a connected or unconnected party?"
  val sixthPurchaserName = "If there are other purchasers, enter the name of the sixth purchaser"
  val sixthPurchaserConnectedOrUnconnected = "Is the sixth purchaser a connected or unconnected party?"
  val seventhPurchaserName = "If there are other purchasers, enter the name of the seventh purchaser"
  val seventhPurchaserConnectedOrUnconnected = "Is the seventh purchaser a connected or unconnected party?"
  val eighthPurchaserName = "If there are other purchasers, enter the name of the eighth purchaser"
  val eighthPurchaserConnectedOrUnconnected = "Is the eighth purchaser a connected or unconnected party?"
  val ninthPurchaserName = "If there are other purchasers, enter the name of the ninth purchaser"
  val ninthPurchaserConnectedOrUnconnected = "Is the ninth purchaser a connected or unconnected party?"
  val tenthPurchaserName = "If there are other purchasers, enter the name of the tenth purchaser"
  val tenthPurchaserConnectedOrUnconnected = "Is the tenth purchaser a connected or unconnected party?"
  val isTransactionSupportedByIndependentValuation = "Is the transaction supported by an independent valuation"
  val hasLandOrPropertyFullyDisposedOf = "Has the land or property been fully disposed of?"

  //Tangible Moveable Property Keys
  val firstNameOfSchemeMemberTangible = "First name of scheme member"
  val lastNameOfSchemeMemberTangible = "Last name of scheme member"
  val memberDateOfBirthTangible = "Member date of birth"
  val countOfTangiblePropertyTransactions =
    "How many transactions of tangible moveable property were made during the tax year and not reported in a previous return for this member?"

  val descriptionOfAssetTangible = "Description of asset"
  val dateOfAcquisitionTangible = "What was the date of acquisiiton of the asset?"
  val totalCostOfAssetTangible = "What was the total cost of the asset acquired?"
  val acquiredFromTangible = "Who was the asset acquired from?"
  val acquiredFromTypeTangible = "Was the asset acquired from an individual or company or partnership or other?"
  val acquiredFromIndividualTangible =
    "If the asset was acquired from an individual enter the individuals National Insurance Number"
  val acquiredFromCompanyTangible = "If the asset was acquired from a company enter the CRN details"
  val acquiredFromPartnershipTangible = "If the asset was acquired from a partnership enter the UTR details"
  val acquiredFromReasonTangible =
    "Add the reason you do not have the individuals National Insurance number, the CRN or the UTR. Or if the land or property was acquired from another source, enter the details"
  val isIndependentEvaluationTangible = "Is this transaction supported by an Independent Valuation?"
  val totalIncomeInTaxYearTangible =
    "What is the total amount of income and receipts received in respect of the asset during tax year?"
  val isTotalCostOrMarketValueTangible = "Is the total cost value or market value of the asset?"
  val totalCostOrMarketValueTangible =
    "What is the total cost value or market value of the asset, as at 6 April [of the tax year that you are submitting]"
  val areAnyDisposalsTangible = "During the year was there any disposal of the tangible moveable property made?"
  val disposalsAmountTangible =
    "If yes, there was disposal of tangible moveable property - what is the total amount of consideration received from the sale or disposal of the asset?"
  val areJustDisposalsTangible = "Were any disposals made?"

  val disposalNameOfPurchaser1Tangible = "If disposals were made on this, what is the name of the purchaser?"
  val disposalTypeOfPurchaser1Tangible = "Is this purchaser a connected or unconnected party?"
  val disposalNameOfPurchaser2Tangible = "If there are other purchasers enter the name of the second purchaser"
  val disposalTypeOfPurchaser2Tangible = "Is this second purchaser a connected or unconnected party?"
  val disposalNameOfPurchaser3Tangible = "If there are other purchasers enter the name of the third purchaser"
  val disposalTypeOfPurchaser3Tangible = "Is the third purchaser a connected or unconnected party?"
  val disposalNameOfPurchaser4Tangible = "If there are other purchasers enter the name of the fourth purchaser"
  val disposalTypeOfPurchaser4Tangible = "Is the fourth purchaser a connected or unconnected party?"
  val disposalNameOfPurchaser5Tangible = "If there are other purchasers enter the name of the fifth purchaser"
  val disposalTypeOfPurchaser5Tangible = "Is the fifth purchaser a connected or unconnected party?"
  val disposalNameOfPurchaser6Tangible = "If there are other purchasers, enter the name of the sixth purchaser"
  val disposalTypeOfPurchaser6Tangible = "Is the sixth purchaser a connected or unconnected party?"
  val disposalNameOfPurchaser7Tangible = "If there are other purchasers, enter the name of the seventh purchaser"
  val disposalTypeOfPurchaser7Tangible = "Is the seventh purchaser a connected or unconnected party?"
  val disposalNameOfPurchaser8Tangible = "If there are other purchasers, enter the name of the eighth purchaser"
  val disposalTypeOfPurchaser8Tangible = "Is the eighth purchaser a connected or unconnected party?"
  val disposalNameOfPurchaser9Tangible = "If there are other purchasers, enter the name of the ninth purchaser"
  val disposalTypeOfPurchaser9Tangible = "Is the ninth purchaser a connected or unconnected party?"
  val disposalNameOfPurchaser10Tangible = "If there are other purchasers, enter the name of the tenth purchaser"
  val disposalTypeOfPurchaser10Tangible = "Is the tenth purchaser a connected or unconnected party?"

  val wasTransactionSupportedIndValuationTangible = "Was the transaction supported by an independent valuation?"
  val isAnyPartStillHeldTangible = "Is any part of the asset still held?"
}<|MERGE_RESOLUTION|>--- conflicted
+++ resolved
@@ -71,11 +71,8 @@
   val acquirerCrnForCompanyArmsLength =
     "If the arms length land or property was acquired from a company, enter the Company Registration Number (CRN)"
   val acquirerUtrForPartnershipInterest = "If the land or property acquired from a partnership, enter the UTR"
-<<<<<<< HEAD
-=======
   val noIdOrAcquiredFromAnotherSource =
     "Add the reason you do not have the individuals National Insurance number, the CRN or the UTR, or if the land or property was acquired from another source, enter the details"
->>>>>>> 184cce4a
   val acquirerUtrForPartnershipArmsLength =
     "If the arms length land or property was acquired from a partnership, enter the Unique Taxpayer Reference (UTR) details"
   val noIdOrAcquiredFromAnotherSourceInterest =
