--- conflicted
+++ resolved
@@ -92,15 +92,8 @@
       case FileUploadTooManyErrorsPage(srn, journey) =>
         controllers.routes.UploadFileController.onPageLoad(srn, journey)
 
-<<<<<<< HEAD
-      case DeclarationPage(srn) =>
-        controllers.routes.ETMPErrorReceivedController.onPageLoad(srn)
-=======
       case DeclarationPage(_) =>
         controllers.routes.JourneyRecoveryController.onPageLoad() //TODO: wire this up with next page
-
-
->>>>>>> 843a4e9c
     }
 
     override def checkRoutes: UserAnswers => UserAnswers => PartialFunction[Page, Call] =
@@ -143,8 +136,8 @@
           case UploadSuccessPage(srn, _) =>
             controllers.routes.TaskListController.onPageLoad(srn)
 
-          case DeclarationPage(srn) =>
-            controllers.routes.ETMPErrorReceivedController.onPageLoad(srn)
+          case DeclarationPage(_) =>
+            controllers.routes.JourneyRecoveryController.onPageLoad() //TODO: wire this up with next page
         }
   }
 
