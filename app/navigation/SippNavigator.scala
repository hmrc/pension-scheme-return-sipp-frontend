--- conflicted
+++ resolved
@@ -93,11 +93,7 @@
         controllers.routes.UploadFileController.onPageLoad(srn, journey)
 
       case DeclarationPage(srn) =>
-<<<<<<< HEAD
-        controllers.routes.PreviousReturnsController.onPageLoad(srn) //TODO: wire this up with next page. To be chnaged back to previous version
-=======
         controllers.routes.ReturnSubmittedController.onPageLoad(srn) //TODO: wire this up with next page
->>>>>>> 3a2f12bf
 
       case ViewChangeQuestionPage(srn) =>
             controllers.routes.UnauthorisedController.onPageLoad
@@ -144,11 +140,7 @@
             controllers.routes.TaskListController.onPageLoad(srn)
 
           case DeclarationPage(srn) =>
-<<<<<<< HEAD
-            controllers.routes.PreviousReturnsController.onPageLoad(srn) //TODO: wire this up with next page. To be chnaged back to previous version
-=======
             controllers.routes.ReturnSubmittedController.onPageLoad(srn) //TODO: wire this up with next page
->>>>>>> 3a2f12bf
         }
   }
 
