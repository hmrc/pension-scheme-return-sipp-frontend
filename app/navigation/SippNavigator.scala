/*
 * Copyright 2023 HM Revenue & Customs
 *
 * Licensed under the Apache License, Version 2.0 (the "License");
 * you may not use this file except in compliance with the License.
 * You may obtain a copy of the License at
 *
 *     http://www.apache.org/licenses/LICENSE-2.0
 *
 * Unless required by applicable law or agreed to in writing, software
 * distributed under the License is distributed on an "AS IS" BASIS,
 * WITHOUT WARRANTIES OR CONDITIONS OF ANY KIND, either express or implied.
 * See the License for the specific language governing permissions and
 * limitations under the License.
 */

package navigation

import controllers.routes
import eu.timepit.refined.refineMV
import models.FileAction.Validating
import models.TypeOfViewChangeQuestion.ViewReturn
import models.{JourneyType, NormalMode, UploadErrors, UploadFormatError, UserAnswers}
import pages._
import play.api.mvc.Call
import services.validation.csv.CsvDocumentValidatorConfig

import javax.inject.Inject

class SippNavigator @Inject()(csvUploadValidatorConfig: CsvDocumentValidatorConfig) extends Navigator {

  val sippNavigator: JourneyNavigator = new JourneyNavigator {
    override def normalRoutes: UserAnswers => PartialFunction[Page, Call] = userAnswers => {

      case WhichTaxYearPage(srn) => routes.CheckReturnDatesController.onPageLoad(srn, NormalMode)

      case page @ CheckReturnDatesPage(srn) =>
        if (userAnswers.get(page).contains(true)) {
          routes.AssetsHeldController.onPageLoad(srn)
        } else {
          controllers.accountingperiod.routes.AccountingPeriodController.onPageLoad(srn, refineMV(1), NormalMode)
        }

      case AssetsHeldPage(srn) =>
        routes.BasicDetailsCheckYourAnswersController.onPageLoad(srn, NormalMode)

      case BasicDetailsCheckYourAnswersPage(srn) =>
        if (userAnswers.get(AssetsHeldPage(srn)).contains(true)) {
          routes.TaskListController.onPageLoad(srn)
        } else {
          routes.DeclarationController.onPageLoad(srn, None)
        }

      case page @ JourneyContributionsHeldPage(srn, journey) =>
        if (userAnswers.get(page).contains(true)) {
          routes.DownloadTemplateFilePageController.onPageLoad(srn, journey, JourneyType.Standard)
        } else {
          routes.TaskListController.onPageLoad(srn)
        }

      case DownloadTemplateFilePage(srn, journey, journeyType) =>
        routes.UploadFileController.onPageLoad(srn, journey, journeyType)

      case page @ CheckFileNamePage(srn, journey, journeyType) =>
        if (userAnswers.get(page).contains(true)) {
          routes.LoadingPageController.onPageLoad(srn, Validating, journey, journeyType)
        } else {
          routes.UploadFileController.onPageLoad(srn, journey, journeyType)
        }

      case page @ NewFileUploadPage(srn, journey, journeyType) =>
        if (userAnswers.get(page).contains(true)) {
          if (journeyType == JourneyType.Standard) {
            routes.DownloadTemplateFilePageController.onPageLoad(srn, journey, journeyType)
          } else {
            routes.UploadFileController.onPageLoad(srn, journey, JourneyType.Amend)
          }
        } else {
<<<<<<< HEAD
          if (journeyType == JourneyType.Standard) {
=======
          if(journeyType == JourneyType.Standard) {
>>>>>>> 6a16eb1f
            routes.TaskListController.onPageLoad(srn)
          } else {
            routes.ChangeTaskListController.onPageLoad(srn)
          }
        }
<<<<<<< HEAD

      case RemoveFilePage(srn, journey, journeyType) =>
        routes.NewFileUploadController.onPageLoad(srn, journey, journeyType)
=======
>>>>>>> 6a16eb1f

      case UploadSuccessPage(srn, _, journeyType) =>
        journeyType match {
          case JourneyType.Standard => routes.TaskListController.onPageLoad(srn)
          case JourneyType.Amend => routes.ChangeTaskListController.onPageLoad(srn)
        }

      case UploadErrorPage(srn, journey, journeyType, _: UploadFormatError) =>
        routes.FileUploadTooManyErrorsController.onPageLoad(srn, journey, journeyType)

      case UploadErrorPage(srn, journey, journeyType, ue: UploadErrors) if ue.errors.size <= csvUploadValidatorConfig.errorLimit =>
        routes.FileUploadErrorSummaryController.onPageLoad(srn, journey, journeyType)

      case UploadErrorPage(srn, journey, journeyType, _: UploadErrors) =>
        routes.FileUploadTooManyErrorsController.onPageLoad(srn, journey, journeyType)

      case UploadErrorSummaryPage(srn, journey, journeyType) =>
        routes.UploadFileController.onPageLoad(srn, journey, journeyType)

      case FileUploadTooManyErrorsPage(srn, journey, journeyType) =>
        routes.UploadFileController.onPageLoad(srn, journey, journeyType)

      case DeclarationPage(srn) =>
        routes.ReturnSubmittedController.onPageLoad(srn)

      case page @ ViewChangeQuestionPage(srn) =>
        if (userAnswers.get(page).contains(ViewReturn))
          routes.ViewTaskListController.onPageLoad(srn)
        else
          routes.UpdateMemberDetailsQuestionController.onPageLoad(srn)

      case page @ UpdateMemberDetailsQuestionPage(srn) =>
        if (userAnswers.get(page).contains(true)) {
          routes.ViewChangeMembersController.onPageLoad(srn, 1, None)
        } else {
          routes.ChangeTaskListController.onPageLoad(srn)
        }

      case UpdateMembersDOBQuestionPage(srn) =>
        routes.ViewChangePersonalDetailsController.onPageLoad(srn)

      case ViewBasicDetailsCheckYourAnswersPage(srn) =>
        routes.ViewTaskListController.onPageLoad(srn)

      case RemoveMemberQuestionPage(srn) =>
        routes.ViewChangeMembersController.onPageLoad(srn, 1, None)

      case page @ UpdatePersonalDetailsMemberHasNinoQuestionPage(srn) =>
        if (userAnswers.get(page).contains(true)) {
          routes.ChangeMembersNinoController.onPageLoad(srn)
        } else {
          routes.ChangeMembersNoNinoReasonController.onPageLoad(srn)
        }

      case UpdateMemberNinoPage(srn) =>
        routes.ViewChangePersonalDetailsController.onPageLoad(srn)

      case UpdateMembersFirstNamePage(srn) =>
        routes.ViewChangePersonalDetailsController.onPageLoad(srn)

      case UpdateMembersLastNamePage(srn) =>
        routes.ViewChangePersonalDetailsController.onPageLoad(srn)

      case UpdateMembersNoNinoReasonPage(srn) =>
        routes.ViewChangePersonalDetailsController.onPageLoad(srn)
    }

    override def checkRoutes: UserAnswers => UserAnswers => PartialFunction[Page, Call] =
      _ =>
        userAnswers => {
          case page @ CheckReturnDatesPage(srn) =>
            if (userAnswers.get(page).contains(true)) {
              routes.AssetsHeldController.onPageLoad(srn)
            } else {
              controllers.accountingperiod.routes.AccountingPeriodController.onPageLoad(srn, refineMV(1), NormalMode)
            }

          case BasicDetailsCheckYourAnswersPage(srn) =>
            routes.TaskListController.onPageLoad(srn)

          case page @ JourneyContributionsHeldPage(srn, journey) =>
            if (userAnswers.get(page).contains(true)) {
              routes.DownloadTemplateFilePageController.onPageLoad(srn, journey, JourneyType.Standard)
            } else {
              routes.TaskListController.onPageLoad(srn)
            }

          case DownloadTemplateFilePage(srn, journey, journeyType) =>
            routes.UploadFileController.onPageLoad(srn, journey, journeyType)

          case page @ CheckFileNamePage(srn, journey, journeyType) =>
            if (userAnswers.get(page).contains(true)) {
              routes.LoadingPageController.onPageLoad(srn, Validating, journey, journeyType)
            } else {
              routes.UploadFileController.onPageLoad(srn, journey, journeyType)
            }

          case page @ NewFileUploadPage(srn, journey, journeyType) =>
            if (userAnswers.get(page).contains(true)) {
              if (journeyType == JourneyType.Standard) {
                routes.DownloadTemplateFilePageController.onPageLoad(srn, journey, journeyType)
              } else {
                routes.UploadFileController.onPageLoad(srn, journey, JourneyType.Amend)
              }
            } else {
              if (journeyType == JourneyType.Standard) {
                routes.TaskListController.onPageLoad(srn)
              } else {
                routes.ChangeTaskListController.onPageLoad(srn)
              }
            }

          case RemoveFilePage(srn, journey, journeyType) =>
            routes.NewFileUploadController.onPageLoad(srn, journey, journeyType)

          case UploadSuccessPage(srn, _, journeyType) =>
            journeyType match {
              case JourneyType.Standard => routes.TaskListController.onPageLoad(srn)
              case JourneyType.Amend => routes.ChangeTaskListController.onPageLoad(srn)
            }

          case DeclarationPage(srn) =>
            routes.ReturnSubmittedController.onPageLoad(srn)

          case ViewBasicDetailsCheckYourAnswersPage(srn) =>
            routes.ViewTaskListController.onPageLoad(srn)
        }
  }

  override def journeys: List[JourneyNavigator] =
    List(
      sippNavigator,
      AccountingPeriodNavigator
    )

  override def defaultNormalMode: Call = routes.IndexController.onPageLoad
  override def defaultCheckMode: Call = routes.IndexController.onPageLoad
}<|MERGE_RESOLUTION|>--- conflicted
+++ resolved
@@ -76,22 +76,15 @@
             routes.UploadFileController.onPageLoad(srn, journey, JourneyType.Amend)
           }
         } else {
-<<<<<<< HEAD
           if (journeyType == JourneyType.Standard) {
-=======
-          if(journeyType == JourneyType.Standard) {
->>>>>>> 6a16eb1f
             routes.TaskListController.onPageLoad(srn)
           } else {
             routes.ChangeTaskListController.onPageLoad(srn)
           }
         }
-<<<<<<< HEAD
 
       case RemoveFilePage(srn, journey, journeyType) =>
         routes.NewFileUploadController.onPageLoad(srn, journey, journeyType)
-=======
->>>>>>> 6a16eb1f
 
       case UploadSuccessPage(srn, _, journeyType) =>
         journeyType match {
