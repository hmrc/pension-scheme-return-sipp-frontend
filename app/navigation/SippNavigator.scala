/*
 * Copyright 2023 HM Revenue & Customs
 *
 * Licensed under the Apache License, Version 2.0 (the "License");
 * you may not use this file except in compliance with the License.
 * You may obtain a copy of the License at
 *
 *     http://www.apache.org/licenses/LICENSE-2.0
 *
 * Unless required by applicable law or agreed to in writing, software
 * distributed under the License is distributed on an "AS IS" BASIS,
 * WITHOUT WARRANTIES OR CONDITIONS OF ANY KIND, either express or implied.
 * See the License for the specific language governing permissions and
 * limitations under the License.
 */

package navigation

import controllers.routes
import eu.timepit.refined.refineMV
import models.FileAction.Validating
import models.{NormalMode, UploadErrors, UploadFormatError, UserAnswers}
import pages._
import play.api.mvc.Call
import services.validation.csv.CsvDocumentValidatorConfig

import javax.inject.Inject

class SippNavigator @Inject()(csvUploadValidatorConfig: CsvDocumentValidatorConfig) extends Navigator {

  val sippNavigator: JourneyNavigator = new JourneyNavigator {
    override def normalRoutes: UserAnswers => PartialFunction[Page, Call] = userAnswers => {

      case WhichTaxYearPage(srn) => routes.CheckReturnDatesController.onPageLoad(srn, NormalMode)

      case page @ CheckReturnDatesPage(srn) =>
        if (userAnswers.get(page).contains(true)) {
          routes.AssetsHeldController.onPageLoad(srn)
        } else {
          controllers.accountingperiod.routes.AccountingPeriodController.onPageLoad(srn, refineMV(1), NormalMode)
        }

      case page @ AssetsHeldPage(srn) =>
        if (userAnswers.get(page).contains(true)) {
          controllers.routes.BasicDetailsCheckYourAnswersController.onPageLoad(srn, NormalMode)
        } else {
          controllers.routes.DeclarationController.onPageLoad(srn)
        }

      case BasicDetailsCheckYourAnswersPage(srn) =>
        controllers.routes.TaskListController.onPageLoad(srn)

      case page @ JourneyContributionsHeldPage(srn, journey) =>
        if (userAnswers.get(page).contains(true)) {
          controllers.routes.DownloadTemplateFilePageController.onPageLoad(srn, journey)
        } else {
          controllers.routes.TaskListController.onPageLoad(srn)
        }

      case DownloadTemplateFilePage(srn, journey) =>
        controllers.routes.UploadFileController.onPageLoad(srn, journey)

      case page @ CheckFileNamePage(srn, journey) =>
        if (userAnswers.get(page).contains(true)) {
          controllers.routes.LoadingPageController.onPageLoad(srn, Validating, journey)
        } else {
          controllers.routes.UploadFileController.onPageLoad(srn, journey)
        }

      case page@NewFileUploadPage(srn, journey) =>
        if (userAnswers.get(page).contains(true)) {
          controllers.routes.UploadFileController.onPageLoad(srn, journey)
        } else {
          controllers.routes.TaskListController.onPageLoad(srn)
        }

      case UploadSuccessPage(srn, _) =>
        controllers.routes.TaskListController.onPageLoad(srn)

      case UploadErrorPage(srn, journey, _: UploadFormatError) =>
        controllers.routes.FileUploadTooManyErrorsController.onPageLoad(srn, journey)

      case UploadErrorPage(srn, journey, ue: UploadErrors) if ue.errors.size <= csvUploadValidatorConfig.errorLimit =>
        controllers.routes.FileUploadErrorSummaryController.onPageLoad(srn, journey)

      case UploadErrorPage(srn, journey, _: UploadErrors) =>
        controllers.routes.FileUploadTooManyErrorsController.onPageLoad(srn, journey)

      case UploadErrorSummaryPage(srn, journey) =>
        controllers.routes.UploadFileController.onPageLoad(srn, journey)

      case FileUploadTooManyErrorsPage(srn, journey) =>
        controllers.routes.UploadFileController.onPageLoad(srn, journey)

      case DeclarationPage(_) =>
        controllers.routes.JourneyRecoveryController.onPageLoad() //TODO: wire this up with next page
<<<<<<< HEAD
=======

      case ViewChangeQuestionPage(srn) =>
            controllers.routes.UnauthorisedController.onPageLoad
>>>>>>> 5420be9c
    }

    override def checkRoutes: UserAnswers => UserAnswers => PartialFunction[Page, Call] =
      _ =>
        userAnswers => {
          case page@CheckReturnDatesPage(srn) =>
            if (userAnswers.get(page).contains(true)) {
              routes.AssetsHeldController.onPageLoad(srn)
            } else {
              controllers.accountingperiod.routes.AccountingPeriodController.onPageLoad(srn, refineMV(1), NormalMode)
            }

          case BasicDetailsCheckYourAnswersPage(srn) =>
            controllers.routes.TaskListController.onPageLoad(srn)

          case page @ JourneyContributionsHeldPage(srn, journey) =>
            if (userAnswers.get(page).contains(true)) {
              controllers.routes.DownloadTemplateFilePageController.onPageLoad(srn, journey)
            } else {
              controllers.routes.TaskListController.onPageLoad(srn)
            }

          case DownloadTemplateFilePage(srn, journey) =>
            controllers.routes.UploadFileController.onPageLoad(srn, journey)

          case page @ CheckFileNamePage(srn, journey) =>
            if (userAnswers.get(page).contains(true)) {
              controllers.routes.LoadingPageController.onPageLoad(srn, Validating, journey)
            } else {
              controllers.routes.UploadFileController.onPageLoad(srn, journey)
            }

          case page@NewFileUploadPage(srn, journey) =>
            if (userAnswers.get(page).contains(true)) {
              controllers.routes.UploadFileController.onPageLoad(srn, journey)
            } else {
              controllers.routes.TaskListController.onPageLoad(srn)
            }

          case UploadSuccessPage(srn, _) =>
            controllers.routes.TaskListController.onPageLoad(srn)

          case DeclarationPage(_) =>
            controllers.routes.JourneyRecoveryController.onPageLoad() //TODO: wire this up with next page
        }
  }

  override def journeys: List[JourneyNavigator] =
    List(
      sippNavigator,
      AccountingPeriodNavigator
    )

  override def defaultNormalMode: Call = controllers.routes.IndexController.onPageLoad
  override def defaultCheckMode: Call = controllers.routes.IndexController.onPageLoad
}<|MERGE_RESOLUTION|>--- conflicted
+++ resolved
@@ -94,12 +94,9 @@
 
       case DeclarationPage(_) =>
         controllers.routes.JourneyRecoveryController.onPageLoad() //TODO: wire this up with next page
-<<<<<<< HEAD
-=======
 
       case ViewChangeQuestionPage(srn) =>
             controllers.routes.UnauthorisedController.onPageLoad
->>>>>>> 5420be9c
     }
 
     override def checkRoutes: UserAnswers => UserAnswers => PartialFunction[Page, Call] =
