--- conflicted
+++ resolved
@@ -16,52 +16,30 @@
 
 package services
 
-import akka.stream.Materializer
 import models.Journey.MemberDetails
 import models.SchemeId.Srn
 import models.UploadStatus.Failed
+import models._
 import models.requests.DataRequest
-import models.{
-  Journey,
-  NormalMode,
-  PensionSchemeId,
-  UploadError,
-  UploadErrorsLandConnectedProperty,
-  UploadFormatError,
-  UploadKey,
-  UploadStatus,
-  UploadSuccess,
-  UploadSuccessLandConnectedProperty,
-  UploadValidating,
-  Uploaded
-}
 import navigation.Navigator
 import pages.landorproperty.LandOrPropertyUploadErrorPage
 import pages.memberdetails.MemberDetailsUploadErrorPage
-import play.api.Logger
 import play.api.i18n.Messages
 import services.PendingFileActionService.{Complete, Pending, PendingState}
-import services.validation.{InterestLandOrPropertyUploadValidator, MemberDetailsUploadValidator}
-import uk.gov.hmrc.http.HeaderCarrier
+import services.validation.ValidateUploadService
 import uk.gov.hmrc.play.bootstrap.frontend.controller.FrontendHeaderCarrierProvider
 
 import java.time.{Clock, Instant}
 import javax.inject.{Inject, Named}
 import scala.concurrent.ExecutionContext.Implicits.global
 import scala.concurrent.Future
-import scala.util.control.NonFatal
 
 class PendingFileActionService @Inject()(
   @Named("sipp") navigator: Navigator,
   uploadService: UploadService,
-  uploadValidatorForMemberDetails: MemberDetailsUploadValidator,
-  uploadValidatorForLandOrProperty: InterestLandOrPropertyUploadValidator,
-  schemeDetailsService: SchemeDetailsService,
+  validateUploadService: ValidateUploadService,
   clock: Clock
-)(implicit materializer: Materializer)
-    extends FrontendHeaderCarrierProvider {
-
-  private val logger: Logger = Logger(classOf[PendingFileActionService])
+) extends FrontendHeaderCarrierProvider {
 
   def getUploadState(srn: Srn, journey: Journey)(implicit request: DataRequest[_]): Future[PendingState] = {
     val uploadKey = UploadKey.fromRequest(srn, journey.uploadRedirectTag)
@@ -92,6 +70,9 @@
     }
   }
 
+  /**
+   * Only required for local testing as the stubbed upscan does not provide a callback for this case
+   */
   private def checkFileFormat(success: UploadStatus.Success, successUrl: String, failureUrl: String) =
     if (success.name.endsWith(".csv")) {
       successUrl
@@ -102,65 +83,33 @@
   def getValidationState(
     srn: Srn,
     journey: Journey
-  )(implicit request: DataRequest[_], messages: Messages): Future[PendingState] =
-    journey match {
-      case MemberDetails =>
-        val key = UploadKey.fromRequest(srn, journey.uploadRedirectTag)
-        uploadService.getUploadResult(key).flatMap {
-          case Some(error: UploadError) =>
-            Future.successful(Complete(error match {
-              case e: UploadFormatError => decideNextPage(srn, e, MemberDetails)
-              case errors: UploadError => decideNextPage(srn, errors, MemberDetails)
-              case _ => controllers.routes.JourneyRecoveryController.onPageLoad().url
-            }))
-          case Some(_: UploadSuccess) =>
-            Future.successful(
-              Complete(
-                controllers.routes.FileUploadSuccessController
-                  .onPageLoad(srn, journey, NormalMode)
-                  .url
-              )
-            )
-          case Some(UploadValidating(_)) => Future.successful(Pending)
-          case Some(Uploaded) =>
-            uploadService
-              .saveValidatedUpload(key, UploadValidating(Instant.now(clock)))
-              .flatMap(_ => validateMemberDetails(key, request.pensionSchemeId, srn))
-        }
+  )(implicit request: DataRequest[_], messages: Messages): Future[PendingState] = {
+    val key = UploadKey.fromRequest(srn, journey.uploadRedirectTag)
 
-<<<<<<< HEAD
-      case _ =>
+    uploadService.getUploadResult(key).flatMap {
+      case Some(error: UploadError) =>
+        Future.successful(Complete(error match {
+          case e: UploadFormatError => decideNextPage(srn, e, journey)
+          case errors: UploadError => decideNextPage(srn, errors, journey)
+          case _ => controllers.routes.JourneyRecoveryController.onPageLoad().url
+        }))
+      case Some(_: UploadSuccess[_]) =>
         Future.successful(
           Complete(
-            controllers.routes.FileUploadSuccessController.onPageLoad(srn, journey, NormalMode).url
+            controllers.routes.FileUploadSuccessController
+              .onPageLoad(srn, journey, NormalMode)
+              .url
           )
         )
-=======
-      case LandOrProperty =>
-        val key = UploadKey.fromRequest(srn, journey.uploadRedirectTag)
-        uploadService.getUploadResult(key).flatMap {
-          case Some(error: UploadError) =>
-            Future.successful(Complete(error match {
-              case e: UploadFormatError => decideNextPage(srn, e, LandOrProperty)
-              case errors: UploadErrorsLandConnectedProperty => decideNextPage(srn, errors, LandOrProperty)
-              case _ => controllers.routes.JourneyRecoveryController.onPageLoad().url
-            }))
-          case Some(_: UploadSuccessLandConnectedProperty) =>
-            Future.successful(
-              Complete(
-                controllers.routes.FileUploadSuccessController
-                  .onPageLoad(srn, journey.uploadRedirectTag, NormalMode)
-                  .url
-              )
-            )
-          case Some(UploadValidating(_)) => Future.successful(Pending)
-          case Some(Uploaded) =>
-            uploadService
-              .saveValidatedUpload(key, UploadValidating(Instant.now(clock)))
-              .flatMap(_ => validateInterestLandOrProperty(key, request.pensionSchemeId, srn))
-        }
->>>>>>> 0eb4b931
+      case Some(UploadValidating(_)) => Future.successful(Pending)
+      case Some(Uploaded) =>
+        uploadService
+          .saveValidatedUpload(key, UploadValidating(Instant.now(clock)))
+          .flatMap(_ => validateUploadService.validateUpload(key, request.pensionSchemeId, srn, journey))
+
+      case None => Future.successful(Complete(controllers.routes.JourneyRecoveryController.onPageLoad().url))
     }
+  }
 
   private def decideNextPage(srn: Srn, error: UploadError, journey: Journey)(
     implicit request: DataRequest[_]
@@ -170,55 +119,6 @@
     else
       navigator.nextPage(LandOrPropertyUploadErrorPage(srn, error), NormalMode, request.userAnswers).url
 
-  private def validateMemberDetails(
-    uploadKey: UploadKey,
-    id: PensionSchemeId,
-    srn: Srn
-  )(implicit headerCarrier: HeaderCarrier, messages: Messages): Future[PendingState] =
-    getUploadedFile(uploadKey).flatMap {
-      case None => Future.successful(Complete(controllers.routes.JourneyRecoveryController.onPageLoad().url))
-      case Some(file) =>
-        val _ = (for {
-          source <- uploadService.stream(file.downloadUrl)
-          scheme <- schemeDetailsService.getMinimalSchemeDetails(id, srn)
-          validated <- uploadValidatorForMemberDetails.validateCSV(source._2, scheme.flatMap(_.windUpDate))
-          _ <- uploadService.saveValidatedUpload(uploadKey, validated._1)
-        } yield ()).recover {
-          //this exception won't be propagated as we want to return Pending and not to wait for Validation process
-          case NonFatal(e) => logger.error("Validations failed with error: ", e)
-        }
-
-        Future.successful(Pending)
-    }
-
-  private def validateInterestLandOrProperty(
-    uploadKey: UploadKey,
-    id: PensionSchemeId,
-    srn: Srn
-  )(implicit headerCarrier: HeaderCarrier, messages: Messages): Future[PendingState] =
-    getUploadedFile(uploadKey).flatMap {
-      case None => Future.successful(Complete(controllers.routes.JourneyRecoveryController.onPageLoad().url))
-      case Some(file) =>
-        val _ = (for {
-          source <- uploadService.stream(file.downloadUrl)
-          scheme <- schemeDetailsService.getMinimalSchemeDetails(id, srn)
-          validated <- uploadValidatorForLandOrProperty.validateCSV(source._2, scheme.flatMap(_.windUpDate))
-          _ <- uploadService.saveValidatedUpload(uploadKey, validated._1)
-        } yield ()).recover {
-          //this exception won't be propagated as we want to return Pending and not to wait for Validation process
-          case NonFatal(e) => logger.error("Validations failed with error: ", e)
-        }
-
-        Future.successful(Pending)
-    }
-
-  private def getUploadedFile(uploadKey: UploadKey): Future[Option[UploadStatus.Success]] =
-    uploadService
-      .getUploadStatus(uploadKey)
-      .map {
-        case Some(upload: UploadStatus.Success) => Some(upload)
-        case _ => None
-      }
 }
 
 object PendingFileActionService {
