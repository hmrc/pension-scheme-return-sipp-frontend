--- conflicted
+++ resolved
@@ -93,66 +93,12 @@
       }
     } yield referenceDetails
 
-<<<<<<< HEAD
-  def validateAcquiredFromType(
-    acquiredFromType: CsvValue[String],
-    memberFullName: String,
-    row: Int,
-    key: String
-  ): Option[ValidatedNel[ValidationError, String]] = {
-    val boundForm = acquiredFromTypeForm(memberFullName, key)
-      .bind(
-        Map(
-          textFormProvider.formKey -> acquiredFromType.value.toUpperCase
-        )
-      )
-
-    formToResult(
-      boundForm,
-      row,
-      errorTypeMapping = _ => ValidationErrorType.AcquiredFromType,
-      cellMapping = _ => Some(acquiredFromType.key.cell)
-    )
-  }
-
-  def validateConnectedOrUnconnected(
-    connectedOrUnconnected: CsvValue[String],
-    key: String,
-    memberFullName: String,
-    row: Int
-  ): Option[ValidatedNel[ValidationError, String]] = {
-    val boundForm = connectedOrUnconnectedTypeForm(memberFullName, key)
-      .bind(
-        Map(
-          textFormProvider.formKey -> connectedOrUnconnected.value.toUpperCase
-        )
-      )
-
-    formToResult(
-      boundForm,
-      row,
-      errorTypeMapping = _ => ValidationErrorType.ConnectedUnconnectedType,
-      cellMapping = _ => Some(connectedOrUnconnected.key.cell)
-    )
-  }
-
-  def validateAcquiredFrom(
-    acquiredFromType: CsvValue[String],
-    acquirerNinoForIndividual: CsvValue[Option[String]],
-    acquirerCrnForCompany: CsvValue[Option[String]],
-    acquirerUtrForPartnership: CsvValue[Option[String]],
-    noIdOrAcquiredFromAnotherSource: CsvValue[Option[String]],
-    memberFullNameDob: String,
-    row: Int
-  ): Option[ValidatedNel[ValidationError, AcquiredFromType]] =
-=======
   def validateJointlyHeld(
     isPropertyHeldJointly: CsvValue[String],
     howManyPersonsJointlyOwnProperty: CsvValue[Option[String]],
     memberFullNameDob: String,
     row: Int
   ): Option[ValidatedNel[ValidationError, (YesNo, Option[Int])]] =
->>>>>>> 1209897a
     for {
       validatedIsPropertyHeldJointly <- validateYesNoQuestion(
         isPropertyHeldJointly,
@@ -211,11 +157,7 @@
     isCountEntered: Boolean,
     memberFullNameDob: String,
     row: Int
-<<<<<<< HEAD
-  ): Option[ValidatedNel[ValidationError, (YesNo, Option[Int], Option[List[JointPropertyDetail]])]] =
-=======
   )(implicit messages: Messages): Option[ValidatedNel[ValidationError, (YesNo, Option[LesseeDetail])]] =
->>>>>>> 1209897a
     for {
       validatedIsLeased <- validateYesNoQuestion(
         isLeased,
@@ -388,79 +330,6 @@
       }
     } yield lesseeDetails
 
-<<<<<<< HEAD
-  def validatePurchaser(
-    count: Int,
-    purchaserName: CsvValue[Option[String]],
-    purchaserConnectedOrUnconnected: CsvValue[Option[String]],
-    memberFullNameDob: String,
-    row: Int,
-    isRequired: Boolean = false
-  ): Option[ValidatedNel[ValidationError, Option[DispossalDetail.PurchaserDetail]]] =
-    if (isRequired && purchaserName.value.isEmpty) {
-      Some(
-        ValidationError(
-          row,
-          ValidationErrorType.FreeText,
-          message = "landOrProperty.firstPurchaser.upload.error.required"
-        ).invalidNel
-      )
-    } else if (purchaserName.value.isEmpty) {
-      Some(None.validNel)
-    } else {
-      for {
-        name <- validateFreeText(
-          purchaserName.as(purchaserName.value.get),
-          s"landOrProperty.purchaserName.${count}",
-          memberFullNameDob,
-          row
-        )
-        maybeConnectedOrUnconnected = purchaserConnectedOrUnconnected.value.flatMap(
-          c =>
-            validateConnectedOrUnconnected(
-              purchaserConnectedOrUnconnected.as(c),
-              s"landOrProperty.purchaserType.$count",
-              memberFullNameDob,
-              row
-            )
-        )
-
-        purchaser <- (
-          name,
-          maybeConnectedOrUnconnected
-        ) match {
-          case (Valid(name), mCon) =>
-            mCon match {
-              case (Some(con)) =>
-                con match {
-                  case (e @ Invalid(_)) => Some(e)
-                  case _ =>
-                    Some(con.map { c =>
-                      Some(
-                        DispossalDetail.PurchaserDetail(
-                          ConnectedOrUnconnectedType.uploadStringToRequestConnectedOrUnconnected(c),
-                          name
-                        )
-                      )
-                    })
-                }
-              case _ =>
-                Some(
-                  ValidationError(
-                    row,
-                    ValidationErrorType.FreeText,
-                    message = s"landOrProperty.purchaserType.$count.upload.error.required"
-                  ).invalidNel
-                )
-            }
-          case (e @ Invalid(_), _) => Some(e)
-          case _ => None
-        }
-      } yield purchaser
-    }
-
-=======
->>>>>>> 1209897a
   def validateDisposals(
     wereAnyDisposalOnThisDuringTheYear: CsvValue[String],
     totalSaleProceedIfAnyDisposal: CsvValue[Option[String]],
@@ -470,11 +339,7 @@
     hasLandOrPropertyFullyDisposedOf: CsvValue[Option[String]],
     memberFullNameDob: String,
     row: Int
-<<<<<<< HEAD
-  ): Option[ValidatedNel[ValidationError, (YesNo, Option[DispossalDetail])]] =
-=======
   ): Option[ValidatedNel[ValidationError, (YesNo, Option[DisposalDetail])]] =
->>>>>>> 1209897a
     for {
       validatedWereAnyDisposalOnThisDuringTheYear <- validateYesNoQuestion(
         wereAnyDisposalOnThisDuringTheYear,
@@ -633,29 +498,4 @@
       }
     } yield disposalDetails
 
-<<<<<<< HEAD
-  def validateDuplicatedNinoNumbers(
-    ninoNumbers: List[CsvValue[Option[String]]],
-    row: Int
-  ): Option[ValidatedNel[ValidationError, Option[Any]]] = {
-    def hasDuplicates(strings: List[String]): Boolean = strings.distinct.length != strings.length
-
-    val allEnteredNinoNumbers = ninoNumbers.flatMap(_.value).map(_.trim.toUpperCase)
-    val hasDupes = hasDuplicates(allEnteredNinoNumbers)
-
-    if (hasDupes) {
-      Some(
-        ValidationError(
-          row,
-          errorType = ValidationErrorType.NinoFormat,
-          "landOrProperty.ninoNumbers.upload.error.duplicated"
-        ).invalidNel
-      )
-    } else {
-      Some(None.validNel)
-    }
-  }
-
-=======
->>>>>>> 1209897a
 }