--- conflicted
+++ resolved
@@ -134,13 +134,7 @@
     val dobMonthKey = s"${nameDOBFormProvider.dateOfBirth}.month"
     val dobYearKey = s"${nameDOBFormProvider.dateOfBirth}.year"
 
-<<<<<<< HEAD
-    val splitRegex = if (dob.value.contains("-")) "-" else "/"
-
-    dob.value.split(splitRegex).toList match {
-=======
     dob.value.split("[-/]").toList match {
->>>>>>> 1dcca91d
       case day :: month :: year :: Nil =>
         val memberDetailsForm = {
           val dateThreshold: LocalDate = validDateThreshold.getOrElse(LocalDate.now())
