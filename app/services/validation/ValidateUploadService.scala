--- conflicted
+++ resolved
@@ -97,11 +97,7 @@
               case Right(_) =>
                 IO.pure(controllers.routes.FileUploadSuccessController.onPageLoad(srn, journey, NormalMode).url)
             })
-<<<<<<< HEAD
-            .onError(t => IO(logger.error(s"Csv validation/submission failed for journey, ${journey.entryName}", t)))
-=======
             .flatMap { url =>
-
                 if (url == controllers.routes.FileUploadSuccessController.onPageLoad(srn, journey, NormalMode).url) {
                   IO.fromFuture(
                     IO(uploadService.setUploadValidationState(uploadKey, UploadValidated(CsvDocumentValidAndSaved)))
@@ -115,7 +111,6 @@
                 }
             }
             .onError(t => IO(logger.error(s"Csv validation/submission failed for journey, ${journey.name}", t)))
->>>>>>> 1a8ba189
             .start
             .as(Pending: PendingState)
 
