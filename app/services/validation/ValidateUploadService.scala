--- conflicted
+++ resolved
@@ -61,11 +61,7 @@
       case Journey.TangibleMoveableProperty =>
         streamingValidation(journey, uploadKey, id, srn, tangibleMoveableCsvRowValidator)
       case Journey.OutstandingLoans =>
-<<<<<<< HEAD
-        Future.successful(Complete(controllers.routes.JourneyRecoveryController.onPageLoad().url))
-=======
         streamingValidation(journey, uploadKey, id, srn, outstandingLoansCsvRowValidator)
->>>>>>> 84648b14
     }
 
   private def streamingValidation[T](
