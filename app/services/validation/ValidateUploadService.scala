/*
 * Copyright 2024 HM Revenue & Customs
 *
 * Licensed under the Apache License, Version 2.0 (the "License");
 * you may not use this file except in compliance with the License.
 * You may obtain a copy of the License at
 *
 *     http://www.apache.org/licenses/LICENSE-2.0
 *
 * Unless required by applicable law or agreed to in writing, software
 * distributed under the License is distributed on an "AS IS" BASIS,
 * WITHOUT WARRANTIES OR CONDITIONS OF ANY KIND, either express or implied.
 * See the License for the specific language governing permissions and
 * limitations under the License.
 */

package services.validation

import cats.syntax.either._
import cats.effect.IO
import connectors.UpscanDownloadStreamConnector
import models.SchemeId.Srn
<<<<<<< HEAD
import models.csv.CsvDocumentValid
import models.{Journey, PensionSchemeId, UploadKey, UploadStatus, UploadValidated, ValidationException}
=======
import models.{Journey, NormalMode, PensionSchemeId, UploadKey, UploadStatus, UploadValidated, ValidationException}
>>>>>>> a4e0ebd6
import play.api.Logger
import play.api.i18n.Messages
import play.api.libs.json.Format
import services.PendingFileActionService.{Complete, Pending, PendingState}
import services.validation.csv._
import services.UploadService
import uk.gov.hmrc.http.HeaderCarrier

import javax.inject.Inject
import scala.concurrent.ExecutionContext.Implicits.global
import scala.concurrent.Future
import scala.concurrent.duration.DurationInt

class ValidateUploadService @Inject()(
  uploadService: UploadService,
  csvRowValidationParameterService: CsvRowValidationParameterService,
  memberDetailsCsvRowValidator: MemberDetailsCsvRowValidator,
  interestInLandOrPropertyCsvRowValidator: InterestInLandOrPropertyCsvRowValidator,
  armsLengthLandOrPropertyCsvRowValidator: ArmsLengthLandOrPropertyCsvRowValidator,
  tangibleMoveableCsvRowValidator: TangibleMoveableCsvRowValidator,
  outstandingLoansCsvRowValidator: OutstandingLoansCsvRowValidator,
  upscanDownloadStreamConnector: UpscanDownloadStreamConnector,
  csvValidatorService: CsvValidatorService
) {

  private val logger: Logger = Logger(classOf[ValidateUploadService])
  private val recoveryState = Complete(controllers.routes.JourneyRecoveryController.onPageLoad().url)

  def validateUpload(
    uploadKey: UploadKey,
    id: PensionSchemeId,
    srn: Srn,
    journey: Journey
  )(implicit headerCarrier: HeaderCarrier, messages: Messages): Future[PendingState] =
    journey match {
      case Journey.MemberDetails => streamingValidation(journey, uploadKey, id, srn, memberDetailsCsvRowValidator)
      case Journey.InterestInLandOrProperty =>
        streamingValidation(journey, uploadKey, id, srn, interestInLandOrPropertyCsvRowValidator)
      case Journey.ArmsLengthLandOrProperty =>
        streamingValidation(journey, uploadKey, id, srn, armsLengthLandOrPropertyCsvRowValidator)
      case Journey.TangibleMoveableProperty =>
        streamingValidation(journey, uploadKey, id, srn, tangibleMoveableCsvRowValidator)
      case Journey.OutstandingLoans =>
        streamingValidation(journey, uploadKey, id, srn, outstandingLoansCsvRowValidator)
<<<<<<< HEAD
      case Journey.AssetFromConnectedParty =>
        //TODO: Change me after validations are done
        uploadService
          .setUploadValidationState(uploadKey, UploadValidated(CsvDocumentValid))
          .map(_ => Pending)
      //TODO: Change me after validations are done
=======
      case Journey.UnquotedShares => Future.successful(
        Complete(controllers.routes.FileUploadSuccessController.onPageLoad(srn, journey, NormalMode).url)
      )
      case _ =>
        Future.successful(recoveryState)
>>>>>>> a4e0ebd6
    }

  private def streamingValidation[T](
    journey: Journey,
    uploadKey: UploadKey,
    id: PensionSchemeId,
    srn: Srn,
    csvRowValidator: CsvRowValidator[T]
  )(implicit headerCarrier: HeaderCarrier, messages: Messages, format: Format[T]): Future[PendingState] = {
    val result = IO.fromFuture(IO(getUploadedFile(uploadKey))).flatMap {
      case Some(file) =>
        val validationResult = for {
          parameters <- IO.fromFuture(IO(csvRowValidationParameterService.csvRowValidationParameters(id, srn)))
          stream = upscanDownloadStreamConnector.stream(file.downloadUrl)
          validation <- csvValidatorService.validateUpload(stream, csvRowValidator, parameters, uploadKey)
          result <- IO.fromFuture(IO(uploadService.setUploadValidationState(uploadKey, UploadValidated(validation))))
        } yield result

        validationResult
          .recoverWith(recoverValidation(journey, uploadKey))
          .unsafeRunAsync(_.leftMap(logger.error(s"Csv validation failed for journey, ${journey.name}", _)))(
            cats.effect.unsafe.implicits.global
          )

        IO.pure(Pending)

      case None => IO.pure(recoveryState)
    }

    Future.successful(result.unsafeRunSync()(cats.effect.unsafe.implicits.global))
  }

  private def getUploadedFile(uploadKey: UploadKey): Future[Option[UploadStatus.Success]] =
    uploadService
      .getUploadStatus(uploadKey)
      .map {
        case Some(upload: UploadStatus.Success) => Some(upload)
        case _ => None
      }

  private def recoverValidation(journey: Journey, uploadKey: UploadKey): PartialFunction[Throwable, IO[Unit]] = {
    case throwable: Throwable =>
      logger.error(
        s"Validation failed with exception for journey, ${journey.name}, persisting ValidationException state.",
        throwable
      )
      IO.fromFuture(IO(uploadService.setUploadValidationState(uploadKey, ValidationException)))
  }
}<|MERGE_RESOLUTION|>--- conflicted
+++ resolved
@@ -20,12 +20,8 @@
 import cats.effect.IO
 import connectors.UpscanDownloadStreamConnector
 import models.SchemeId.Srn
-<<<<<<< HEAD
 import models.csv.CsvDocumentValid
-import models.{Journey, PensionSchemeId, UploadKey, UploadStatus, UploadValidated, ValidationException}
-=======
 import models.{Journey, NormalMode, PensionSchemeId, UploadKey, UploadStatus, UploadValidated, ValidationException}
->>>>>>> a4e0ebd6
 import play.api.Logger
 import play.api.i18n.Messages
 import play.api.libs.json.Format
@@ -70,20 +66,18 @@
         streamingValidation(journey, uploadKey, id, srn, tangibleMoveableCsvRowValidator)
       case Journey.OutstandingLoans =>
         streamingValidation(journey, uploadKey, id, srn, outstandingLoansCsvRowValidator)
-<<<<<<< HEAD
+      case Journey.UnquotedShares =>
+        Future.successful(
+          Complete(controllers.routes.FileUploadSuccessController.onPageLoad(srn, journey, NormalMode).url)
+        )
       case Journey.AssetFromConnectedParty =>
         //TODO: Change me after validations are done
         uploadService
           .setUploadValidationState(uploadKey, UploadValidated(CsvDocumentValid))
           .map(_ => Pending)
       //TODO: Change me after validations are done
-=======
-      case Journey.UnquotedShares => Future.successful(
-        Complete(controllers.routes.FileUploadSuccessController.onPageLoad(srn, journey, NormalMode).url)
-      )
       case _ =>
         Future.successful(recoveryState)
->>>>>>> a4e0ebd6
     }
 
   private def streamingValidation[T](
