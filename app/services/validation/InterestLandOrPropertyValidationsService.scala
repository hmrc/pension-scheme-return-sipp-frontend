--- conflicted
+++ resolved
@@ -226,11 +226,7 @@
                 ValidationError(
                   row,
                   ValidationErrorType.FreeText,
-<<<<<<< HEAD
-                  message = "interestInLandOrProperty.noIdOrAcquiredFromAnother.upload.error.required"
-=======
-                  message = "landOrProperty.acquirerNino.upload.error.required"
->>>>>>> d5da2462
+                  message = "interestInLandOrProperty.acquirerNino.upload.error.required"
                 ).invalidNel
               )
           }
@@ -261,11 +257,7 @@
                 ValidationError(
                   row,
                   ValidationErrorType.FreeText,
-<<<<<<< HEAD
-                  message = "interestInLandOrProperty.noIdOrAcquiredFromAnother.upload.error.required"
-=======
-                  message = "landOrProperty.acquirerCrn.upload.error.required"
->>>>>>> d5da2462
+                  message = "interestInLandOrProperty.acquirerCrn.upload.error.required"
                 ).invalidNel
               )
           }
@@ -297,11 +289,7 @@
                 ValidationError(
                   row,
                   ValidationErrorType.FreeText,
-<<<<<<< HEAD
-                  message = "interestInLandOrProperty.noIdOrAcquiredFromAnother.upload.error.required"
-=======
-                  message = "landOrProperty.acquirerUtr.upload.error.required"
->>>>>>> d5da2462
+                  message = "interestInLandOrProperty.acquirerUtr.upload.error.required"
                 ).invalidNel
               )
           }
