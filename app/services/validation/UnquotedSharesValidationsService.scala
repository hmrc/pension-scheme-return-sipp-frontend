--- conflicted
+++ resolved
@@ -23,6 +23,8 @@
 import models._
 import models.requests.common.YesNo.{No, Yes}
 import models.requests.common._
+import play.api.data.Form
+
 import javax.inject.Inject
 
 class UnquotedSharesValidationsService @Inject()(
@@ -49,11 +51,7 @@
     noOfSharesHeld: CsvValue[Option[String]],
     memberFullNameDob: String,
     row: Int
-<<<<<<< HEAD
-  ): Option[ValidatedNel[ValidationError, Option[SharesCompanyDetails]]] = {
-=======
   ): Option[ValidatedNel[ValidationError, SharesCompanyDetails]] = {
->>>>>>> 910b23ac
     val companyName = validateFreeText(
       text = companySharesName,
       key = "unquotedShares.companySharesName",
@@ -101,23 +99,12 @@
         Some(
           (name, crn, shareClass, noOfShares).mapN(
             (validName, validCrn, validShareClass, validNoOfShares) =>
-<<<<<<< HEAD
-              Some(
-                SharesCompanyDetails(
-                  companySharesName = validName,
-                  companySharesCRN = Some(validCrn),
-                  reasonNoCRN = None,
-                  sharesClass = validShareClass,
-                  noOfShares = validNoOfShares
-                )
-=======
               SharesCompanyDetails(
                 companySharesName = validName,
                 companySharesCRN = Some(validCrn),
                 reasonNoCRN = None,
                 sharesClass = validShareClass,
                 noOfShares = validNoOfShares
->>>>>>> 910b23ac
               )
           )
         )
@@ -126,23 +113,12 @@
         Some(
           (name, reason, shareClass, noOfShares).mapN(
             (validName, validReason, validShareClass, validNoOfShares) =>
-<<<<<<< HEAD
-              Some(
-                SharesCompanyDetails(
-                  companySharesName = validName,
-                  companySharesCRN = None,
-                  reasonNoCRN = Some(validReason),
-                  sharesClass = validShareClass,
-                  noOfShares = validNoOfShares
-                )
-=======
               SharesCompanyDetails(
                 companySharesName = validName,
                 companySharesCRN = None,
                 reasonNoCRN = Some(validReason),
                 sharesClass = validShareClass,
                 noOfShares = validNoOfShares
->>>>>>> 910b23ac
               )
           )
         )
@@ -196,7 +172,7 @@
     row: Int
   ): Option[ValidatedNel[ValidationError, (YesNo, Option[UnquotedShareDisposalDetail])]] =
     for {
-      validatedWereAnyDisposalOnThisDuringTheYear <- validateYesNoQuestionTyped(
+      validatedWereAnyDisposalOnThisDuringTheYear <- validateYesNoQuestion(
         wereAnyDisposalOnThisDuringTheYear,
         "unquotedShares.wereAnyDisposalOnThisDuringTheYear",
         memberFullNameDob,
@@ -224,7 +200,7 @@
       )
 
       maybeConnected = disposalConnectedParty.value.flatMap { connected =>
-        validateYesNoQuestionTyped(
+        validateConnectedOrUnconnected(
           disposalConnectedParty.copy(value = connected),
           "unquotedShares.areAnyDisposalsConnectedParty",
           memberFullNameDob,
@@ -234,7 +210,7 @@
 
       maybeIsTransactionSupportedByIndependentValuation = independentValuation.value.flatMap(
         p =>
-          validateYesNoQuestionTyped(
+          validateYesNoQuestion(
             independentValuation.as(p),
             "unquotedShares.isTransactionSupportedByIndependentValuation",
             memberFullNameDob,
@@ -249,10 +225,22 @@
         maybeConnected,
         maybeIsTransactionSupportedByIndependentValuation
       ) match {
-        case (Valid(wereDisposals), mAmount, mPurchasers, mConnected, mIndependent) if wereDisposals.boolean =>
-          doValidateDisposals(mAmount, mPurchasers, mConnected, mIndependent, row)
-
-        case (Valid(wereDisposals), _, _, _, _) if !wereDisposals.boolean =>
+        case (
+            Valid(wereDisposals),
+            mAmount,
+            mPurchasers,
+            mConnected,
+            mIndependent
+            ) if wereDisposals.toUpperCase == "YES" =>
+          doValidateDisposals(
+            mAmount,
+            mPurchasers,
+            mConnected,
+            mIndependent,
+            row
+          )
+
+        case (Valid(wereDisposals), _, _, _, _) if wereDisposals.toUpperCase == "NO" =>
           Some((No, None).validNel)
 
         case (e @ Invalid(_), _, _, _, _) => Some(e)
@@ -264,20 +252,22 @@
   private def doValidateDisposals(
     mAmount: Option[ValidatedNel[ValidationError, Money]],
     mPurchasers: Option[ValidatedNel[ValidationError, String]],
-    mConnected: Option[ValidatedNel[ValidationError, YesNo]],
-    mIndependent: Option[ValidatedNel[ValidationError, YesNo]],
+    mConnected: Option[ValidatedNel[ValidationError, String]],
+    mIndependent: Option[ValidatedNel[ValidationError, String]],
     row: Int
   ): Option[ValidatedNel[ValidationError, (YesNo, Option[UnquotedShareDisposalDetail])]] =
     (mAmount, mPurchasers, mConnected, mIndependent) match {
 
-      case (Some(amount), Some(purchasers), Some(connected), Some(independent)) =>
+      case (
+          Some(amount),
+          Some(purchasers),
+          Some(connected),
+          Some(independent)
+          ) =>
         Some(
           (amount, purchasers, connected, independent).mapN { (_amount, _purchasers, _connected, _independent) =>
             (
               Yes,
-<<<<<<< HEAD
-              Some(UnquotedShareDisposalDetail(_amount.value, _purchasers, _connected, _independent))
-=======
               Some(
                 UnquotedShareDisposalDetail(
                   _amount.value,
@@ -286,7 +276,6 @@
                   YesNo.withNameInsensitive(_independent)
                 )
               )
->>>>>>> 910b23ac
             )
           }
         )
@@ -345,8 +334,6 @@
         val errors = listEmpty :+ optTotalConsideration :+ optPurchasers :+ optConnected :+ optIndependent
         Some(Invalid(NonEmptyList.fromListUnsafe(errors.flatten)))
     }
-<<<<<<< HEAD
-=======
 
   def validateConnectedOrUnconnected(
     connectedOrUnconnected: CsvValue[String],
@@ -375,7 +362,6 @@
       s"$key.upload.error.invalid",
       memberFullDetails
     )
->>>>>>> 910b23ac
 
   def validateShareTransaction(
     totalCost: CsvValue[String],
