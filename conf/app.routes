# microservice specific routes

->      /hmrc-frontend                                                          hmrcfrontend.Routes

GET     /                                                                       controllers.IndexController.onPageLoad

POST    /fileupload/upscan-callback                                             controllers.UploadCallbackController.callback

GET     /assets/*file                                                           controllers.Assets.versioned(path="/public", file: Asset)

GET     /language/:lang                                                         controllers.LanguageSwitchController.switchToLanguage(lang: String)

GET     /refresh-session                                                        controllers.KeepAliveController.keepAlive

GET     /there-is-a-problem                                                     controllers.JourneyRecoveryController.onPageLoad(continueUrl: Option[RedirectUrl] ?= None)

GET     /account/sign-out-survey                                                controllers.auth.AuthController.signOut
GET     /account/sign-out                                                       controllers.auth.AuthController.signOutNoSurvey
GET     /account/signed-out                                                     controllers.auth.SignedOutController.onPageLoad

GET     /unauthorised                                                           controllers.UnauthorisedController.onPageLoad

GET     /download-template-file/:file                                           controllers.DownloadTemplateFileController.downloadFile(file: TemplateFileType)


# Initiation and accounting period setup

GET     /:srn/what-you-will-need                                                controllers.WhatYouWillNeedController.onPageLoad(srn: Srn)
GET     /:srn/submit-what-you-will-need                                         controllers.WhatYouWillNeedController.onSubmit(srn: Srn)

GET     /:srn/which-tax-year                                                    controllers.WhichTaxYearController.onPageLoad(srn: Srn, mode: Mode = NormalMode)
POST    /:srn/which-tax-year                                                    controllers.WhichTaxYearController.onSubmit(srn: Srn, mode: Mode = NormalMode)

GET     /:srn/change-which-tax-year                                             controllers.WhichTaxYearController.onPageLoad(srn: Srn, mode: Mode = CheckMode)
POST    /:srn/change-which-tax-year                                             controllers.WhichTaxYearController.onSubmit(srn: Srn, mode: Mode = CheckMode)

GET     /:srn/check-dates                                                       controllers.CheckReturnDatesController.onPageLoad(srn: Srn, mode: Mode = NormalMode)
POST    /:srn/check-dates                                                       controllers.CheckReturnDatesController.onSubmit(srn: Srn, mode: Mode = NormalMode)

GET     /:srn/change-check-dates                                                controllers.CheckReturnDatesController.onPageLoad(srn: Srn, mode: Mode = CheckMode)
POST    /:srn/change-check-dates                                                controllers.CheckReturnDatesController.onSubmit(srn: Srn, mode: Mode = CheckMode)

GET     /:srn/accounting-period                                                 controllers.accountingperiod.AccountingPeriodController.onPageLoad(srn: Srn, index: Max3 = 1, mode: Mode = NormalMode)
GET     /:srn/accounting-period/:index                                          controllers.accountingperiod.AccountingPeriodController.onPageLoad(srn: Srn, index: Max3, mode: Mode = NormalMode)
POST    /:srn/accounting-period/:index                                          controllers.accountingperiod.AccountingPeriodController.onSubmit(srn: Srn, index: Max3, mode: Mode = NormalMode)

GET     /:srn/change-accounting-period/:index                                   controllers.accountingperiod.AccountingPeriodController.onPageLoad(srn: Srn, index: Max3, mode: Mode = CheckMode)
POST    /:srn/change-accounting-period/:index                                   controllers.accountingperiod.AccountingPeriodController.onSubmit(srn: Srn, index: Max3, mode: Mode = CheckMode)

GET     /:srn/remove-accounting-period/:index                                   controllers.accountingperiod.RemoveAccountingPeriodController.onPageLoad(srn: Srn, index: Max3, mode: Mode = NormalMode)
POST    /:srn/remove-accounting-period/:index                                   controllers.accountingperiod.RemoveAccountingPeriodController.onSubmit(srn: Srn, index: Max3, mode: Mode = NormalMode)

GET     /:srn/change-remove-accounting-period/:index                            controllers.accountingperiod.RemoveAccountingPeriodController.onPageLoad(srn: Srn, index: Max3, mode: Mode = CheckMode)
POST    /:srn/change-remove-accounting-period/:index                            controllers.accountingperiod.RemoveAccountingPeriodController.onSubmit(srn: Srn, index: Max3, mode: Mode = CheckMode)

GET     /:srn/accounting-periods                                                controllers.accountingperiod.AccountingPeriodListController.onPageLoad(srn: Srn, mode: Mode = NormalMode)
POST    /:srn/accounting-periods                                                controllers.accountingperiod.AccountingPeriodListController.onSubmit(srn: Srn, mode: Mode = NormalMode)

GET     /:srn/change-accounting-periods                                         controllers.accountingperiod.AccountingPeriodListController.onPageLoad(srn: Srn, mode: Mode = CheckMode)
POST    /:srn/change-accounting-periods                                         controllers.accountingperiod.AccountingPeriodListController.onSubmit(srn: Srn, mode: Mode = CheckMode)

GET     /:srn/check-your-answers-basic-details                                  controllers.BasicDetailsCheckYourAnswersController.onPageLoad(srn: Srn, mode: Mode = NormalMode)
POST    /:srn/check-your-answers-basic-details                                  controllers.BasicDetailsCheckYourAnswersController.onSubmit(srn: Srn, mode: Mode = NormalMode)

GET     /:srn/change-check-your-answers-basic-details                           controllers.BasicDetailsCheckYourAnswersController.onPageLoad(srn: Srn, mode: Mode = CheckMode)
POST    /:srn/change-check-your-answers-basic-details                           controllers.BasicDetailsCheckYourAnswersController.onSubmit(srn: Srn, mode: Mode = CheckMode)

GET     /:srn/pension-scheme-return-sipp-task-list                              controllers.TaskListController.onPageLoad(srn: Srn)

GET     /:srn/check-accounting-period/:index                                    controllers.accountingperiod.AccountingPeriodCheckYourAnswersController.onPageLoad(srn: Srn, index: Max3, mode: Mode = NormalMode)
POST    /:srn/check-accounting-period                                           controllers.accountingperiod.AccountingPeriodCheckYourAnswersController.onSubmit(srn: Srn, mode: Mode = NormalMode)

GET     /:srn/change-check-accounting-period/:index                             controllers.accountingperiod.AccountingPeriodCheckYourAnswersController.onPageLoad(srn: Srn, index: Max3, mode: Mode = CheckMode)
POST    /:srn/change-check-accounting-period                                    controllers.accountingperiod.AccountingPeriodCheckYourAnswersController.onSubmit(srn: Srn, mode: Mode = CheckMode)


# Member details

GET     /:srn/download-the-template-file                                        controllers.DownloadTemplateFilePageController.onPageLoad(srn: Srn, journey: Journey = MemberDetails)
GET     /:srn/submit-download-the-template-file                                 controllers.DownloadTemplateFilePageController.onSubmit(srn: Srn, journey: Journey = MemberDetails)

GET     /:srn/check-member-details-file                                         controllers.CheckFileNameController.onPageLoad(srn: Srn, journey: Journey = MemberDetails, mode: Mode = NormalMode)
POST    /:srn/check-member-details-file                                         controllers.CheckFileNameController.onSubmit(srn: Srn, journey: Journey = MemberDetails, mode: Mode = NormalMode)
GET     /:srn/change-check-member-details-file                                  controllers.CheckFileNameController.onPageLoad(srn: Srn, journey: Journey = MemberDetails, mode: Mode = NormalMode)
POST    /:srn/change-check-member-details-file                                  controllers.CheckFileNameController.onSubmit(srn: Srn, journey: Journey = MemberDetails, mode: Mode = NormalMode)

GET     /:srn/upload-your-member-details-file                                   controllers.UploadFileController.onPageLoad(srn: Srn, journey: Journey = MemberDetails)
GET     /:srn/file-upload-in-progress-member-details                            controllers.LoadingPageController.onPageLoad(srn: Srn, fileAction: FileAction = Uploading, journey: Journey = MemberDetails)
GET     /:srn/member-details-file-validation                                    controllers.LoadingPageController.onPageLoad(srn: Srn, fileAction: FileAction = Validating, journey: Journey = MemberDetails)

GET     /:srn/member-details-file-upload-error-under                            controllers.FileUploadErrorSummaryController.onPageLoad(srn: Srn, journey: Journey = MemberDetails)
GET     /:srn/submit-member-details-file-upload-error-under                     controllers.FileUploadErrorSummaryController.onSubmit(srn: Srn, journey: Journey = MemberDetails, mode: Mode = NormalMode)
GET     /:srn/member-details-file-upload-error-over                             controllers.FileUploadTooManyErrorsController.onPageLoad(srn: Srn, journey: Journey = MemberDetails)
GET     /:srn/submit-member-details-file-upload-error-over                      controllers.FileUploadTooManyErrorsController.onSubmit(srn: Srn, journey: Journey = MemberDetails, mode: Mode = NormalMode)
GET     /:srn/download-file-with-errors                                         controllers.memberdetails.DownloadMemberDetailsErrorsController.downloadFile(srn: Srn)

GET     /:srn/upload-your-member-details/file-upload-success                    controllers.FileUploadSuccessController.onPageLoad(srn: Srn, journey: Journey = MemberDetails, mode: Mode = NormalMode)
GET     /:srn/upload-your-member-details/submit-file-upload-success             controllers.FileUploadSuccessController.onSubmit(srn: Srn, journey: Journey = MemberDetails, mode: Mode = NormalMode)
GET     /:srn/upload-your-member-details/change-file-upload-success             controllers.FileUploadSuccessController.onPageLoad(srn: Srn, journey: Journey = MemberDetails, mode: Mode = CheckMode)
GET     /:srn/upload-your-member-details/submit-change-file-upload-success      controllers.FileUploadSuccessController.onSubmit(srn: Srn, journey: Journey = MemberDetails, mode: Mode = CheckMode)


# Interest in land or property

GET     /:srn/land-or-property-contributions-made                               controllers.landorproperty.LandOrPropertyContributionsController.onPageLoad(srn: Srn, mode: Mode = NormalMode)
POST    /:srn/land-or-property-contributions-made                               controllers.landorproperty.LandOrPropertyContributionsController.onSubmit(srn: Srn, mode: Mode = NormalMode)
GET     /:srn/change-land-or-property-contributions-made                        controllers.landorproperty.LandOrPropertyContributionsController.onPageLoad(srn: Srn, mode: Mode = CheckMode)
POST    /:srn/change-land-or-property-contributions-made                        controllers.landorproperty.LandOrPropertyContributionsController.onSubmit(srn: Srn, mode: Mode = CheckMode)

GET     /:srn/download-interest-in-land-or-property-template-file               controllers.DownloadTemplateFilePageController.onPageLoad(srn: Srn, journey: Journey = InterestInLandOrProperty)
GET     /:srn/submit-download-interest-in-land-or-property-template-file        controllers.DownloadTemplateFilePageController.onSubmit(srn: Srn, journey: Journey = InterestInLandOrProperty)

GET     /:srn/upload-interest-land-or-property-file                             controllers.UploadFileController.onPageLoad(srn: Srn, journey: Journey = InterestInLandOrProperty)
GET     /:srn/file-upload-in-progress-interest-in-land-or-property              controllers.LoadingPageController.onPageLoad(srn: Srn, fileAction: FileAction = Uploading, journey: Journey = InterestInLandOrProperty)
GET     /:srn/interest-in-land-or-property-file-validation                      controllers.LoadingPageController.onPageLoad(srn: Srn, fileAction: FileAction = Validating, journey: Journey = InterestInLandOrProperty)

GET     /:srn/land-or-property-upload-error-under                               controllers.FileUploadErrorSummaryController.onPageLoad(srn: Srn, journey: Journey = InterestInLandOrProperty)
GET     /:srn/submit-land-or-property-file-upload-error-under                   controllers.FileUploadErrorSummaryController.onSubmit(srn: Srn, journey: Journey = InterestInLandOrProperty, mode: Mode = NormalMode)

GET     /:srn/interest-in-land-or-property-file-upload-error-over               controllers.FileUploadTooManyErrorsController.onPageLoad(srn: Srn, journey: Journey = InterestInLandOrProperty)
GET     /:srn/submit-interest-in-land-or-property-file-upload-error-over        controllers.FileUploadTooManyErrorsController.onSubmit(srn: Srn, journey: Journey = InterestInLandOrProperty, mode: Mode = NormalMode)

GET     /:srn/upload-interest-land-or-property/file-upload-success              controllers.FileUploadSuccessController.onPageLoad(srn: Srn, journey: Journey = InterestInLandOrProperty, mode: Mode = NormalMode)
GET     /:srn/submit-upload-interest-land-or-property/file-upload-success       controllers.FileUploadSuccessController.onSubmit(srn: Srn, journey: Journey = InterestInLandOrProperty, mode: Mode = NormalMode)
GET     /:srn/download-file-with-errors-interest-land-property                  controllers.landorproperty.DownloadLandOrPropertyErrorsController.downloadFile(srn: Srn)

GET     /:srn/check-land-or-property-file                                       controllers.CheckFileNameController.onPageLoad(srn: Srn, journey: Journey = InterestInLandOrProperty, mode: Mode = NormalMode)
POST    /:srn/check-land-or-property-file                                       controllers.CheckFileNameController.onSubmit(srn: Srn, journey: Journey = InterestInLandOrProperty, mode: Mode = NormalMode)
GET     /:srn/change-check-land-or-property-file                                controllers.CheckFileNameController.onPageLoad(srn: Srn, journey: Journey = InterestInLandOrProperty, mode: Mode = CheckMode)
POST    /:srn/change-check-land-or-property-file                                controllers.CheckFileNameController.onSubmit(srn: Srn, journey: Journey = InterestInLandOrProperty, mode: Mode = CheckMode)


# Arms length land or property

GET     /:srn/download-arms-length-land-or-property-template-file               controllers.DownloadTemplateFilePageController.onPageLoad(srn: Srn, journey: Journey = ArmsLengthLandOrProperty)
GET     /:srn/submit-download-arms-length-land-or-property-template-file        controllers.DownloadTemplateFilePageController.onSubmit(srn: Srn, journey: Journey = ArmsLengthLandOrProperty)

GET     /:srn/upload-arms-length-land-or-property-file                          controllers.UploadFileController.onPageLoad(srn: Srn, journey: Journey = ArmsLengthLandOrProperty)
GET     /:srn/file-upload-in-progress-arms-length-land-or-property              controllers.LoadingPageController.onPageLoad(srn: Srn, fileAction: FileAction = Uploading, journey: Journey = ArmsLengthLandOrProperty)
GET     /:srn/file-validation-in-progress-arms-length-land-or-property          controllers.LoadingPageController.onPageLoad(srn: Srn, fileAction: FileAction = Validating, journey: Journey = ArmsLengthLandOrProperty)

GET     /:srn/check-arms-length-land-or-property-file                           controllers.CheckFileNameController.onPageLoad(srn: Srn, journey: Journey = ArmsLengthLandOrProperty, mode: Mode = NormalMode)
POST    /:srn/check-arms-length-land-or-property-file                           controllers.CheckFileNameController.onSubmit(srn: Srn, journey: Journey = ArmsLengthLandOrProperty, mode: Mode = NormalMode)

<<<<<<< HEAD
GET     /:srn/arms-length-land-or-property-file-upload-success                  controllers.FileUploadSuccessController.onPageLoad(srn: Srn, journey: Journey = ArmsLengthLandOrProperty, mode: Mode = NormalMode)
GET     /:srn/submit-arms-length-land-or-property-file-upload-success           controllers.FileUploadSuccessController.onSubmit(srn: Srn, journey: Journey = ArmsLengthLandOrProperty, mode: Mode = NormalMode)
=======
GET     /:srn/arms-length-land-or-property-file-upload-error-under              controllers.FileUploadErrorSummaryController.onPageLoad(srn: Srn, journey: Journey = ArmsLengthLandOrProperty)
GET     /:srn/submit-larms-length-land-or-property-file-upload-error-under      controllers.FileUploadErrorSummaryController.onSubmit(srn: Srn, journey: Journey = ArmsLengthLandOrProperty, mode: Mode = NormalMode)

GET     /:srn/upload-arms-length-land-or-property/file-upload-success           controllers.FileUploadSuccessController.onPageLoad(srn: Srn, journey: Journey = ArmsLengthLandOrProperty, mode: Mode = NormalMode)
GET     /:srn/submit-upload-arms-length-land-or-property/file-upload-success    controllers.FileUploadSuccessController.onSubmit(srn: Srn, journey: Journey = ArmsLengthLandOrProperty, mode: Mode = NormalMode)
>>>>>>> 459605e1

GET     /:srn/declaration                                                       controllers.DeclarationController.onPageLoad(srn: Srn)
GET     /:srn/submit-declaration                                                controllers.DeclarationController.onSubmit(srn: Srn)



<|MERGE_RESOLUTION|>--- conflicted
+++ resolved
@@ -142,16 +142,11 @@
 GET     /:srn/check-arms-length-land-or-property-file                           controllers.CheckFileNameController.onPageLoad(srn: Srn, journey: Journey = ArmsLengthLandOrProperty, mode: Mode = NormalMode)
 POST    /:srn/check-arms-length-land-or-property-file                           controllers.CheckFileNameController.onSubmit(srn: Srn, journey: Journey = ArmsLengthLandOrProperty, mode: Mode = NormalMode)
 
-<<<<<<< HEAD
-GET     /:srn/arms-length-land-or-property-file-upload-success                  controllers.FileUploadSuccessController.onPageLoad(srn: Srn, journey: Journey = ArmsLengthLandOrProperty, mode: Mode = NormalMode)
-GET     /:srn/submit-arms-length-land-or-property-file-upload-success           controllers.FileUploadSuccessController.onSubmit(srn: Srn, journey: Journey = ArmsLengthLandOrProperty, mode: Mode = NormalMode)
-=======
 GET     /:srn/arms-length-land-or-property-file-upload-error-under              controllers.FileUploadErrorSummaryController.onPageLoad(srn: Srn, journey: Journey = ArmsLengthLandOrProperty)
 GET     /:srn/submit-larms-length-land-or-property-file-upload-error-under      controllers.FileUploadErrorSummaryController.onSubmit(srn: Srn, journey: Journey = ArmsLengthLandOrProperty, mode: Mode = NormalMode)
 
-GET     /:srn/upload-arms-length-land-or-property/file-upload-success           controllers.FileUploadSuccessController.onPageLoad(srn: Srn, journey: Journey = ArmsLengthLandOrProperty, mode: Mode = NormalMode)
-GET     /:srn/submit-upload-arms-length-land-or-property/file-upload-success    controllers.FileUploadSuccessController.onSubmit(srn: Srn, journey: Journey = ArmsLengthLandOrProperty, mode: Mode = NormalMode)
->>>>>>> 459605e1
+GET     /:srn/arms-length-land-or-property-file-upload-success                  controllers.FileUploadSuccessController.onPageLoad(srn: Srn, journey: Journey = ArmsLengthLandOrProperty, mode: Mode = NormalMode)
+GET     /:srn/submit-arms-length-land-or-property-file-upload-success           controllers.FileUploadSuccessController.onSubmit(srn: Srn, journey: Journey = ArmsLengthLandOrProperty, mode: Mode = NormalMode)
 
 GET     /:srn/declaration                                                       controllers.DeclarationController.onPageLoad(srn: Srn)
 GET     /:srn/submit-declaration                                                controllers.DeclarationController.onSubmit(srn: Srn)
