--- conflicted
+++ resolved
@@ -70,14 +70,8 @@
 GET     /:srn/check-accounting-period/:index                                    controllers.accountingperiod.AccountingPeriodCheckYourAnswersController.onPageLoad(srn: Srn, index: Max3, mode: Mode = NormalMode)
 POST    /:srn/check-accounting-period                                           controllers.accountingperiod.AccountingPeriodCheckYourAnswersController.onSubmit(srn: Srn, mode: Mode = NormalMode)
 
-<<<<<<< HEAD
 GET     /:srn/change-check-accounting-period/:index                             controllers.accountingperiod.AccountingPeriodCheckYourAnswersController.onPageLoad(srn: Srn, index: Max3, mode: Mode = CheckMode)
 POST    /:srn/change-check-accounting-period                                    controllers.accountingperiod.AccountingPeriodCheckYourAnswersController.onSubmit(srn: Srn, mode: Mode = CheckMode)
-=======
-GET         /:srn/download-file-with-errors                                     controllers.memberdetails.DownloadMemberDetailsErrorsController.downloadFile(srn: Srn)
-GET         /:srn/download-file-with-errors-interest-land-property              controllers.landorproperty.DownloadLandOrPropertyErrorsController.downloadFile(srn: Srn)
->>>>>>> 0eb4b931
-
 
 
 # Member details
@@ -96,23 +90,16 @@
 
 GET     /:srn/member-details-file-upload-error-under                            controllers.memberdetails.FileUploadErrorSummaryController.onPageLoad(srn: Srn, mode: Mode = NormalMode)
 GET     /:srn/submit-member-details-file-upload-error-under                     controllers.memberdetails.FileUploadErrorSummaryController.onSubmit(srn: Srn, mode: Mode = NormalMode, journey: Journey = MemberDetails)
+GET     /:srn/member-details-file-upload-error-over                             controllers.memberdetails.FileUploadTooManyErrorsController.onPageLoad(srn: Srn)
+GET     /:srn/submit-member-details-file-upload-error-over                      controllers.memberdetails.FileUploadTooManyErrorsController.onSubmit(srn: Srn, mode: Mode = NormalMode, journey: Journey = MemberDetails)
 GET     /:srn/download-file-with-errors                                         controllers.memberdetails.DownloadMemberDetailsErrorsController.downloadFile(srn: Srn)
 
-<<<<<<< HEAD
 GET     /:srn/upload-your-member-details/file-upload-success                    controllers.FileUploadSuccessController.onPageLoad(srn: Srn, journey: Journey = MemberDetails, mode: Mode = NormalMode)
 GET     /:srn/upload-your-member-details/submit-file-upload-success             controllers.FileUploadSuccessController.onSubmit(srn: Srn, journey: Journey = MemberDetails, mode: Mode = NormalMode)
 GET     /:srn/upload-your-member-details/change-file-upload-success             controllers.FileUploadSuccessController.onPageLoad(srn: Srn, journey: Journey = MemberDetails, mode: Mode = CheckMode)
 GET     /:srn/upload-your-member-details/submit-change-file-upload-success      controllers.FileUploadSuccessController.onSubmit(srn: Srn, journey: Journey = MemberDetails, mode: Mode = CheckMode)
-=======
-GET         /:srn/member-details-file-upload-error-over                         controllers.memberdetails.FileUploadTooManyErrorsController.onPageLoad(srn: Srn)
-GET         /:srn/submit-member-details-file-upload-error-over                  controllers.memberdetails.FileUploadTooManyErrorsController.onSubmit(srn: Srn, mode: Mode = NormalMode, journey: Journey = MemberDetails)
-
-GET         /:srn/member-details-file-upload-error-under                        controllers.memberdetails.FileUploadErrorSummaryController.onPageLoad(srn: Srn, mode: Mode = NormalMode)
-GET         /:srn/submit-member-details-file-upload-error-under                 controllers.memberdetails.FileUploadErrorSummaryController.onSubmit(srn: Srn, mode: Mode = NormalMode, journey: Journey = MemberDetails)
->>>>>>> 0eb4b931
 
 
-<<<<<<< HEAD
 # Interest in land or property
 
 GET     /:srn/land-or-property-contributions-made                               controllers.landorproperty.LandOrPropertyContributionsController.onPageLoad(srn: Srn, mode: Mode = NormalMode)
@@ -127,8 +114,12 @@
 GET     /:srn/file-upload-in-progress-interest-in-land-or-property              controllers.LoadingPageController.onPageLoad(srn: Srn, fileAction: FileAction = Uploading, journey: Journey = InterestInLandOrProperty)
 GET     /:srn/land-or-property-file-validation                                  controllers.LoadingPageController.onPageLoad(srn: Srn, fileAction: FileAction = Validating, journey: Journey = InterestInLandOrProperty)
 
+GET     /:srn/land-or-property-upload-error-under                               controllers.landorproperty.FileUploadErrorSummaryController.onPageLoad(srn: Srn, mode: Mode = NormalMode)
+GET     /:srn/land-or-property-file-upload-error-under                          controllers.landorproperty.FileUploadErrorSummaryController.onSubmit(srn: Srn, mode: Mode = NormalMode, journey: Journey = InterestInLandOrProperty)
+
 GET     /:srn/upload-interest-land-or-property/file-upload-success              controllers.FileUploadSuccessController.onPageLoad(srn: Srn, journey: Journey = InterestInLandOrProperty, mode: Mode = NormalMode)
 GET     /:srn/submit-upload-interest-land-or-property/file-upload-success       controllers.FileUploadSuccessController.onSubmit(srn: Srn, journey: Journey = InterestInLandOrProperty, mode: Mode = NormalMode)
+GET     /:srn/download-file-with-errors-interest-land-property                  controllers.landorproperty.DownloadLandOrPropertyErrorsController.downloadFile(srn: Srn)
 
 GET     /:srn/check-land-or-property-file                                       controllers.CheckFileNameController.onPageLoad(srn: Srn, journey: Journey = InterestInLandOrProperty, mode: Mode = NormalMode)
 POST    /:srn/check-land-or-property-file                                       controllers.CheckFileNameController.onSubmit(srn: Srn, journey: Journey = InterestInLandOrProperty, mode: Mode = NormalMode)
@@ -153,12 +144,4 @@
 
 GET     /:srn/declaration                                                       controllers.DeclarationController.onPageLoad(srn: Srn)
 GET     /:srn/submit-declaration                                                controllers.DeclarationController.onSubmit(srn: Srn)
-=======
-GET         /:srn/check-land-or-property-file                        controllers.landorproperty.CheckInterestLandOrPropertyFileController.onPageLoad(srn: Srn, mode: Mode = NormalMode)
-POST        /:srn/check-land-or-property-file                        controllers.landorproperty.CheckInterestLandOrPropertyFileController.onSubmit(srn: Srn, mode: Mode = NormalMode)
-GET         /:srn/change-check-land-or-property-file                 controllers.landorproperty.CheckInterestLandOrPropertyFileController.onPageLoad(srn: Srn, mode: Mode = CheckMode)
-POST        /:srn/change-check-land-or-property-file                 controllers.landorproperty.CheckInterestLandOrPropertyFileController.onSubmit(srn: Srn, mode: Mode = CheckMode)
 
-GET         /:srn/land-or-property-upload-error-under                      controllers.landorproperty.FileUploadErrorSummaryController.onPageLoad(srn: Srn, mode: Mode = NormalMode)
-GET         /:srn/land-or-property-file-upload-error-under                 controllers.landorproperty.FileUploadErrorSummaryController.onSubmit(srn: Srn, mode: Mode = NormalMode, journey: Journey = LandOrProperty)
->>>>>>> 0eb4b931
