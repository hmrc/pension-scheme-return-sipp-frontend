# microservice specific routes

->      /hmrc-frontend                                                          hmrcfrontend.Routes

GET     /                                                                       controllers.IndexController.onPageLoad

POST    /fileupload/upscan-callback                                             controllers.UploadCallbackController.callback

GET     /assets/*file                                                           controllers.Assets.versioned(path="/public", file: Asset)

GET     /language/:lang                                                         controllers.LanguageSwitchController.switchToLanguage(lang: String)

GET     /refresh-session                                                        controllers.KeepAliveController.keepAlive

GET     /there-is-a-problem                                                     controllers.JourneyRecoveryController.onPageLoad(continueUrl: Option[RedirectUrl] ?= None)

GET     /account/sign-out-survey                                                controllers.auth.AuthController.signOut
GET     /account/sign-out                                                       controllers.auth.AuthController.signOutNoSurvey
GET     /account/signed-out                                                     controllers.auth.SignedOutController.onPageLoad

GET     /unauthorised                                                           controllers.UnauthorisedController.onPageLoad

GET     /download-template-file/:file                                           controllers.DownloadTemplateFileController.downloadFile(file: TemplateFileType)


# Initiation and accounting period setup

GET     /:srn/what-you-will-need                                                controllers.WhatYouWillNeedController.onPageLoad(srn: Srn)
GET     /:srn/submit-what-you-will-need                                         controllers.WhatYouWillNeedController.onSubmit(srn: Srn)

GET     /:srn/which-tax-year                                                    controllers.WhichTaxYearController.onPageLoad(srn: Srn, mode: Mode = NormalMode)
POST    /:srn/which-tax-year                                                    controllers.WhichTaxYearController.onSubmit(srn: Srn, mode: Mode = NormalMode)

GET     /:srn/change-which-tax-year                                             controllers.WhichTaxYearController.onPageLoad(srn: Srn, mode: Mode = CheckMode)
POST    /:srn/change-which-tax-year                                             controllers.WhichTaxYearController.onSubmit(srn: Srn, mode: Mode = CheckMode)

GET     /:srn/check-dates                                                       controllers.CheckReturnDatesController.onPageLoad(srn: Srn, mode: Mode = NormalMode)
POST    /:srn/check-dates                                                       controllers.CheckReturnDatesController.onSubmit(srn: Srn, mode: Mode = NormalMode)

GET     /:srn/change-check-dates                                                controllers.CheckReturnDatesController.onPageLoad(srn: Srn, mode: Mode = CheckMode)
POST    /:srn/change-check-dates                                                controllers.CheckReturnDatesController.onSubmit(srn: Srn, mode: Mode = CheckMode)

GET     /:srn/accounting-period                                                 controllers.accountingperiod.AccountingPeriodController.onPageLoad(srn: Srn, index: Max3 = 1, mode: Mode = NormalMode)
GET     /:srn/accounting-period/:index                                          controllers.accountingperiod.AccountingPeriodController.onPageLoad(srn: Srn, index: Max3, mode: Mode = NormalMode)
POST    /:srn/accounting-period/:index                                          controllers.accountingperiod.AccountingPeriodController.onSubmit(srn: Srn, index: Max3, mode: Mode = NormalMode)

GET     /:srn/change-accounting-period/:index                                   controllers.accountingperiod.AccountingPeriodController.onPageLoad(srn: Srn, index: Max3, mode: Mode = CheckMode)
POST    /:srn/change-accounting-period/:index                                   controllers.accountingperiod.AccountingPeriodController.onSubmit(srn: Srn, index: Max3, mode: Mode = CheckMode)

GET     /:srn/remove-accounting-period/:index                                   controllers.accountingperiod.RemoveAccountingPeriodController.onPageLoad(srn: Srn, index: Max3, mode: Mode = NormalMode)
POST    /:srn/remove-accounting-period/:index                                   controllers.accountingperiod.RemoveAccountingPeriodController.onSubmit(srn: Srn, index: Max3, mode: Mode = NormalMode)

GET     /:srn/change-remove-accounting-period/:index                            controllers.accountingperiod.RemoveAccountingPeriodController.onPageLoad(srn: Srn, index: Max3, mode: Mode = CheckMode)
POST    /:srn/change-remove-accounting-period/:index                            controllers.accountingperiod.RemoveAccountingPeriodController.onSubmit(srn: Srn, index: Max3, mode: Mode = CheckMode)

GET     /:srn/accounting-periods                                                controllers.accountingperiod.AccountingPeriodListController.onPageLoad(srn: Srn, mode: Mode = NormalMode)
POST    /:srn/accounting-periods                                                controllers.accountingperiod.AccountingPeriodListController.onSubmit(srn: Srn, mode: Mode = NormalMode)

GET     /:srn/change-accounting-periods                                         controllers.accountingperiod.AccountingPeriodListController.onPageLoad(srn: Srn, mode: Mode = CheckMode)
POST    /:srn/change-accounting-periods                                         controllers.accountingperiod.AccountingPeriodListController.onSubmit(srn: Srn, mode: Mode = CheckMode)

GET     /:srn/check-your-answers-basic-details                                  controllers.BasicDetailsCheckYourAnswersController.onPageLoad(srn: Srn, mode: Mode = NormalMode)
POST    /:srn/check-your-answers-basic-details                                  controllers.BasicDetailsCheckYourAnswersController.onSubmit(srn: Srn, mode: Mode = NormalMode)

GET     /:srn/change-check-your-answers-basic-details                           controllers.BasicDetailsCheckYourAnswersController.onPageLoad(srn: Srn, mode: Mode = CheckMode)
POST    /:srn/change-check-your-answers-basic-details                           controllers.BasicDetailsCheckYourAnswersController.onSubmit(srn: Srn, mode: Mode = CheckMode)

GET     /:srn/pension-scheme-return-sipp-task-list                              controllers.TaskListController.onPageLoad(srn: Srn)

GET     /:srn/check-accounting-period/:index                                    controllers.accountingperiod.AccountingPeriodCheckYourAnswersController.onPageLoad(srn: Srn, index: Max3, mode: Mode = NormalMode)
POST    /:srn/check-accounting-period                                           controllers.accountingperiod.AccountingPeriodCheckYourAnswersController.onSubmit(srn: Srn, mode: Mode = NormalMode)

GET     /:srn/change-check-accounting-period/:index                             controllers.accountingperiod.AccountingPeriodCheckYourAnswersController.onPageLoad(srn: Srn, index: Max3, mode: Mode = CheckMode)
POST    /:srn/change-check-accounting-period                                    controllers.accountingperiod.AccountingPeriodCheckYourAnswersController.onSubmit(srn: Srn, mode: Mode = CheckMode)


# Member details

GET     /:srn/download-the-template-file                                        controllers.DownloadTemplateFilePageController.onPageLoad(srn: Srn, journey: Journey = MemberDetails)
GET     /:srn/submit-download-the-template-file                                 controllers.DownloadTemplateFilePageController.onSubmit(srn: Srn, journey: Journey = MemberDetails)

GET     /:srn/check-member-details-file                                         controllers.CheckFileNameController.onPageLoad(srn: Srn, journey: Journey = MemberDetails, mode: Mode = NormalMode)
POST    /:srn/check-member-details-file                                         controllers.CheckFileNameController.onSubmit(srn: Srn, journey: Journey = MemberDetails, mode: Mode = NormalMode)
GET     /:srn/change-check-member-details-file                                  controllers.CheckFileNameController.onPageLoad(srn: Srn, journey: Journey = MemberDetails, mode: Mode = NormalMode)
POST    /:srn/change-check-member-details-file                                  controllers.CheckFileNameController.onSubmit(srn: Srn, journey: Journey = MemberDetails, mode: Mode = NormalMode)

GET     /:srn/upload-your-member-details-file                                   controllers.UploadFileController.onPageLoad(srn: Srn, journey: Journey = MemberDetails)
GET     /:srn/file-upload-in-progress-member-details                            controllers.LoadingPageController.onPageLoad(srn: Srn, fileAction: FileAction = Uploading, journey: Journey = MemberDetails)
GET     /:srn/member-details-file-validation                                    controllers.LoadingPageController.onPageLoad(srn: Srn, fileAction: FileAction = Validating, journey: Journey = MemberDetails)

GET     /:srn/member-details-file-upload-error-under                            controllers.FileUploadErrorSummaryController.onPageLoad(srn: Srn, journey: Journey = MemberDetails)
GET     /:srn/submit-member-details-file-upload-error-under                     controllers.FileUploadErrorSummaryController.onSubmit(srn: Srn, journey: Journey = MemberDetails, mode: Mode = NormalMode)
GET     /:srn/member-details-file-upload-error-over                             controllers.FileUploadTooManyErrorsController.onPageLoad(srn: Srn, journey: Journey = MemberDetails)
GET     /:srn/submit-member-details-file-upload-error-over                      controllers.FileUploadTooManyErrorsController.onSubmit(srn: Srn, journey: Journey = MemberDetails, mode: Mode = NormalMode)
GET     /:srn/download-file-with-errors                                         controllers.memberdetails.DownloadMemberDetailsErrorsController.downloadFile(srn: Srn)

GET     /:srn/upload-your-member-details/file-upload-success                    controllers.FileUploadSuccessController.onPageLoad(srn: Srn, journey: Journey = MemberDetails, mode: Mode = NormalMode)
GET     /:srn/upload-your-member-details/submit-file-upload-success             controllers.FileUploadSuccessController.onSubmit(srn: Srn, journey: Journey = MemberDetails, mode: Mode = NormalMode)
GET     /:srn/upload-your-member-details/change-file-upload-success             controllers.FileUploadSuccessController.onPageLoad(srn: Srn, journey: Journey = MemberDetails, mode: Mode = CheckMode)
GET     /:srn/upload-your-member-details/submit-change-file-upload-success      controllers.FileUploadSuccessController.onSubmit(srn: Srn, journey: Journey = MemberDetails, mode: Mode = CheckMode)


# Interest in land or property

GET     /:srn/land-or-property-contributions-made                               controllers.landorproperty.LandOrPropertyContributionsController.onPageLoad(srn: Srn, mode: Mode = NormalMode)
POST    /:srn/land-or-property-contributions-made                               controllers.landorproperty.LandOrPropertyContributionsController.onSubmit(srn: Srn, mode: Mode = NormalMode)
GET     /:srn/change-land-or-property-contributions-made                        controllers.landorproperty.LandOrPropertyContributionsController.onPageLoad(srn: Srn, mode: Mode = CheckMode)
POST    /:srn/change-land-or-property-contributions-made                        controllers.landorproperty.LandOrPropertyContributionsController.onSubmit(srn: Srn, mode: Mode = CheckMode)

GET     /:srn/download-interest-in-land-or-property-template-file               controllers.DownloadTemplateFilePageController.onPageLoad(srn: Srn, journey: Journey = InterestInLandOrProperty)
GET     /:srn/submit-download-interest-in-land-or-property-template-file        controllers.DownloadTemplateFilePageController.onSubmit(srn: Srn, journey: Journey = InterestInLandOrProperty)

GET     /:srn/upload-interest-land-or-property-file                             controllers.UploadFileController.onPageLoad(srn: Srn, journey: Journey = InterestInLandOrProperty)
GET     /:srn/file-upload-in-progress-interest-in-land-or-property              controllers.LoadingPageController.onPageLoad(srn: Srn, fileAction: FileAction = Uploading, journey: Journey = InterestInLandOrProperty)
GET     /:srn/interest-in-land-or-property-file-validation                      controllers.LoadingPageController.onPageLoad(srn: Srn, fileAction: FileAction = Validating, journey: Journey = InterestInLandOrProperty)

GET     /:srn/land-or-property-upload-error-under                               controllers.FileUploadErrorSummaryController.onPageLoad(srn: Srn, journey: Journey = InterestInLandOrProperty)
GET     /:srn/submit-land-or-property-file-upload-error-under                   controllers.FileUploadErrorSummaryController.onSubmit(srn: Srn, journey: Journey = InterestInLandOrProperty, mode: Mode = NormalMode)

GET     /:srn/interest-in-land-or-property-file-upload-error-over               controllers.FileUploadTooManyErrorsController.onPageLoad(srn: Srn, journey: Journey = InterestInLandOrProperty)
GET     /:srn/submit-interest-in-land-or-property-file-upload-error-over        controllers.FileUploadTooManyErrorsController.onSubmit(srn: Srn, journey: Journey = InterestInLandOrProperty, mode: Mode = NormalMode)

GET     /:srn/upload-interest-land-or-property/file-upload-success              controllers.FileUploadSuccessController.onPageLoad(srn: Srn, journey: Journey = InterestInLandOrProperty, mode: Mode = NormalMode)
GET     /:srn/submit-upload-interest-land-or-property/file-upload-success       controllers.FileUploadSuccessController.onSubmit(srn: Srn, journey: Journey = InterestInLandOrProperty, mode: Mode = NormalMode)
GET     /:srn/download-file-with-errors-interest-land-property                  controllers.landorproperty.DownloadLandOrPropertyErrorsController.downloadFile(srn: Srn)

GET     /:srn/check-land-or-property-file                                       controllers.CheckFileNameController.onPageLoad(srn: Srn, journey: Journey = InterestInLandOrProperty, mode: Mode = NormalMode)
POST    /:srn/check-land-or-property-file                                       controllers.CheckFileNameController.onSubmit(srn: Srn, journey: Journey = InterestInLandOrProperty, mode: Mode = NormalMode)
GET     /:srn/change-check-land-or-property-file                                controllers.CheckFileNameController.onPageLoad(srn: Srn, journey: Journey = InterestInLandOrProperty, mode: Mode = CheckMode)
POST    /:srn/change-check-land-or-property-file                                controllers.CheckFileNameController.onSubmit(srn: Srn, journey: Journey = InterestInLandOrProperty, mode: Mode = CheckMode)


# Arms length land or property

GET     /:srn/download-arms-length-land-or-property-template-file               controllers.DownloadTemplateFilePageController.onPageLoad(srn: Srn, journey: Journey = ArmsLengthLandOrProperty)
GET     /:srn/submit-download-arms-length-land-or-property-template-file        controllers.DownloadTemplateFilePageController.onSubmit(srn: Srn, journey: Journey = ArmsLengthLandOrProperty)

GET     /:srn/upload-arms-length-land-or-property-file                          controllers.UploadFileController.onPageLoad(srn: Srn, journey: Journey = ArmsLengthLandOrProperty)
GET     /:srn/file-upload-in-progress-arms-length-land-or-property              controllers.LoadingPageController.onPageLoad(srn: Srn, fileAction: FileAction = Uploading, journey: Journey = ArmsLengthLandOrProperty)
GET     /:srn/file-validation-in-progress-arms-length-land-or-property          controllers.LoadingPageController.onPageLoad(srn: Srn, fileAction: FileAction = Validating, journey: Journey = ArmsLengthLandOrProperty)

<<<<<<< HEAD
GET     /:srn/arms-length-land-or-property-file-upload-error-over               controllers.FileUploadTooManyErrorsController.onPageLoad(srn: Srn, journey: Journey = ArmsLengthLandOrProperty)
GET     /:srn/submit-arms-length-land-or-property-file-upload-error-over        controllers.FileUploadTooManyErrorsController.onSubmit(srn: Srn, journey: Journey = ArmsLengthLandOrProperty, mode: Mode = NormalMode)

GET     /:srn/check-arms-length-land-or-property-file                           controllers.CheckFileNameController.onPageLoad(srn: Srn, journey: Journey = ArmsLengthLandOrProperty, mode: Mode = NormalMode)
POST    /:srn/check-arms-length-land-or-property-file                           controllers.CheckFileNameController.onSubmit(srn: Srn, journey: Journey = ArmsLengthLandOrProperty, mode: Mode = NormalMode)
=======
GET     /:srn/check-your-arms-length-land-or-property-file                      controllers.CheckFileNameController.onPageLoad(srn: Srn, journey: Journey = ArmsLengthLandOrProperty, mode: Mode = NormalMode)
POST    /:srn/check-your-arms-length-land-or-property-file                      controllers.CheckFileNameController.onSubmit(srn: Srn, journey: Journey = ArmsLengthLandOrProperty, mode: Mode = NormalMode)
>>>>>>> 14e41370

GET     /:srn/arms-length-land-or-property-file-upload-error-under              controllers.FileUploadErrorSummaryController.onPageLoad(srn: Srn, journey: Journey = ArmsLengthLandOrProperty)
GET     /:srn/submit-larms-length-land-or-property-file-upload-error-under      controllers.FileUploadErrorSummaryController.onSubmit(srn: Srn, journey: Journey = ArmsLengthLandOrProperty, mode: Mode = NormalMode)

GET     /:srn/arms-length-land-or-property-file-upload-success                  controllers.FileUploadSuccessController.onPageLoad(srn: Srn, journey: Journey = ArmsLengthLandOrProperty, mode: Mode = NormalMode)
GET     /:srn/submit-arms-length-land-or-property-file-upload-success           controllers.FileUploadSuccessController.onSubmit(srn: Srn, journey: Journey = ArmsLengthLandOrProperty, mode: Mode = NormalMode)

GET     /:srn/declaration                                                       controllers.DeclarationController.onPageLoad(srn: Srn)
GET     /:srn/submit-declaration                                                controllers.DeclarationController.onSubmit(srn: Srn)



<|MERGE_RESOLUTION|>--- conflicted
+++ resolved
@@ -139,16 +139,11 @@
 GET     /:srn/file-upload-in-progress-arms-length-land-or-property              controllers.LoadingPageController.onPageLoad(srn: Srn, fileAction: FileAction = Uploading, journey: Journey = ArmsLengthLandOrProperty)
 GET     /:srn/file-validation-in-progress-arms-length-land-or-property          controllers.LoadingPageController.onPageLoad(srn: Srn, fileAction: FileAction = Validating, journey: Journey = ArmsLengthLandOrProperty)
 
-<<<<<<< HEAD
 GET     /:srn/arms-length-land-or-property-file-upload-error-over               controllers.FileUploadTooManyErrorsController.onPageLoad(srn: Srn, journey: Journey = ArmsLengthLandOrProperty)
 GET     /:srn/submit-arms-length-land-or-property-file-upload-error-over        controllers.FileUploadTooManyErrorsController.onSubmit(srn: Srn, journey: Journey = ArmsLengthLandOrProperty, mode: Mode = NormalMode)
 
-GET     /:srn/check-arms-length-land-or-property-file                           controllers.CheckFileNameController.onPageLoad(srn: Srn, journey: Journey = ArmsLengthLandOrProperty, mode: Mode = NormalMode)
-POST    /:srn/check-arms-length-land-or-property-file                           controllers.CheckFileNameController.onSubmit(srn: Srn, journey: Journey = ArmsLengthLandOrProperty, mode: Mode = NormalMode)
-=======
 GET     /:srn/check-your-arms-length-land-or-property-file                      controllers.CheckFileNameController.onPageLoad(srn: Srn, journey: Journey = ArmsLengthLandOrProperty, mode: Mode = NormalMode)
 POST    /:srn/check-your-arms-length-land-or-property-file                      controllers.CheckFileNameController.onSubmit(srn: Srn, journey: Journey = ArmsLengthLandOrProperty, mode: Mode = NormalMode)
->>>>>>> 14e41370
 
 GET     /:srn/arms-length-land-or-property-file-upload-error-under              controllers.FileUploadErrorSummaryController.onPageLoad(srn: Srn, journey: Journey = ArmsLengthLandOrProperty)
 GET     /:srn/submit-larms-length-land-or-property-file-upload-error-under      controllers.FileUploadErrorSummaryController.onSubmit(srn: Srn, journey: Journey = ArmsLengthLandOrProperty, mode: Mode = NormalMode)
