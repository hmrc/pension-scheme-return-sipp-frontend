--- conflicted
+++ resolved
@@ -102,21 +102,17 @@
 
 # Interest in land or property
 
-<<<<<<< HEAD
 GET     /:srn/land-or-property-contributions-made                               controllers.landorproperty.LandOrPropertyContributionsController.onPageLoad(srn: Srn, mode: Mode = NormalMode)
 POST    /:srn/land-or-property-contributions-made                               controllers.landorproperty.LandOrPropertyContributionsController.onSubmit(srn: Srn, mode: Mode = NormalMode)
 GET     /:srn/change-land-or-property-contributions-made                        controllers.landorproperty.LandOrPropertyContributionsController.onPageLoad(srn: Srn, mode: Mode = CheckMode)
 POST    /:srn/change-land-or-property-contributions-made                        controllers.landorproperty.LandOrPropertyContributionsController.onSubmit(srn: Srn, mode: Mode = CheckMode)
-=======
-GET         /:srn/interest-in-land-or-property-file-validation                  controllers.LoadingPageController.onPageLoad(srn: Srn, fileAction: FileAction = Validating, journey: Journey = LandOrProperty)
->>>>>>> d5da2462
 
 GET     /:srn/download-interest-in-land-or-property-template-file               controllers.DownloadTemplateFilePageController.onPageLoad(srn: Srn, journey: Journey = InterestInLandOrProperty)
 GET     /:srn/submit-download-interest-in-land-or-property-template-file        controllers.DownloadTemplateFilePageController.onSubmit(srn: Srn, journey: Journey = InterestInLandOrProperty)
 
 GET     /:srn/upload-interest-land-or-property-file                             controllers.UploadFileController.onPageLoad(srn: Srn, journey: Journey = InterestInLandOrProperty)
 GET     /:srn/file-upload-in-progress-interest-in-land-or-property              controllers.LoadingPageController.onPageLoad(srn: Srn, fileAction: FileAction = Uploading, journey: Journey = InterestInLandOrProperty)
-GET     /:srn/land-or-property-file-validation                                  controllers.LoadingPageController.onPageLoad(srn: Srn, fileAction: FileAction = Validating, journey: Journey = InterestInLandOrProperty)
+GET     /:srn/interest-in-land-or-property-file-validation                      controllers.LoadingPageController.onPageLoad(srn: Srn, fileAction: FileAction = Validating, journey: Journey = InterestInLandOrProperty)
 
 GET     /:srn/land-or-property-upload-error-under                               controllers.landorproperty.FileUploadErrorSummaryController.onPageLoad(srn: Srn, mode: Mode = NormalMode)
 GET     /:srn/land-or-property-file-upload-error-under                          controllers.landorproperty.FileUploadErrorSummaryController.onSubmit(srn: Srn, mode: Mode = NormalMode, journey: Journey = InterestInLandOrProperty)
@@ -149,3 +145,5 @@
 GET     /:srn/declaration                                                       controllers.DeclarationController.onPageLoad(srn: Srn)
 GET     /:srn/submit-declaration                                                controllers.DeclarationController.onSubmit(srn: Srn)
 
+
+
