--- conflicted
+++ resolved
@@ -81,17 +81,10 @@
 GET        /:srn/upload-your-member-details-file                                controllers.UploadMemberDetailsController.onPageLoad(srn: Srn, mode: Mode = NormalMode)
 GET        /:srn/submit-upload-your-member-details-file                         controllers.UploadMemberDetailsController.onSubmit(srn: Srn, mode: Mode = NormalMode)
 
-<<<<<<< HEAD
 GET         /:srn/:redirectTag/file-upload-success                              controllers.FileUploadSuccessController.onPageLoad(srn: Srn, redirectTag: String, mode: Mode = NormalMode)
 GET         /:srn/:redirectTag/submit-file-upload-success                       controllers.FileUploadSuccessController.onSubmit(srn: Srn, redirectTag: String, mode: Mode = NormalMode)
 GET         /:srn/:redirectTag/change-file-upload-success                       controllers.FileUploadSuccessController.onPageLoad(srn: Srn, redirectTag: String, mode: Mode = CheckMode)
 GET         /:srn/:redirectTag/submit-change-file-upload-success                controllers.FileUploadSuccessController.onSubmit(srn: Srn, redirectTag: String, mode: Mode = CheckMode)
-=======
-GET         /:srn/:redirectTag/file-upload-success                     controllers.FileUploadSuccessController.onPageLoad(srn: Srn, redirectTag: String, mode: Mode = NormalMode)
-GET         /:srn/:redirectTag/submit-file-upload-success             controllers.FileUploadSuccessController.onSubmit(srn: Srn, redirectTag: String, mode: Mode = NormalMode)
-GET         /:srn/:redirectTag/change-file-upload-success             controllers.FileUploadSuccessController.onPageLoad(srn: Srn, redirectTag: String, mode: Mode = CheckMode)
-GET         /:srn/:redirectTag/submit-change-file-upload-success      controllers.FileUploadSuccessController.onSubmit(srn: Srn, redirectTag: String, mode: Mode = CheckMode)
->>>>>>> 1f8b4227
 
 GET         /:srn/declaration                                                   controllers.DeclarationController.onPageLoad(srn: Srn)
 GET         /:srn/submit-declaration                                            controllers.DeclarationController.onSubmit(srn: Srn)
@@ -104,20 +97,15 @@
 GET         /:srn/download-interest-in-land-or-property-template-file           controllers.landorproperty.DownloadInterestLandOrPropertyTemplateFilePageController.onPageLoad(srn: Srn)
 GET         /:srn/submit-download-interest-in-land-or-property-template-file    controllers.landorproperty.DownloadInterestLandOrPropertyTemplateFilePageController.onSubmit(srn: Srn)
 
-<<<<<<< HEAD
-GET        /:srn/upload-interest-land-or-property-file                          controllers.landorproperty.UploadInterestLandOrPropertyController.onPageLoad(srn: Srn, mode: Mode = NormalMode)
-GET        /:srn/submit-upload-interest-land-or-property-file                   controllers.landorproperty.UploadInterestLandOrPropertyController.onSubmit(srn: Srn, mode: Mode = NormalMode)
-
 GET        /:srn/file-upload-in-progress-member-details                         controllers.LoadingPageController.onPageLoad(srn: Srn, action: String = UPLOADING, page: String = MEMBER_DETAILS)
 GET        /:srn/member-details-file-validation                                 controllers.LoadingPageController.onPageLoad(srn: Srn, action: String = VALIDATING, page: String = MEMBER_DETAILS)
 
 GET        /:srn/:action/:page/pending-file-action                              controllers.PendingFileActionController.pollPendingState(srn: Srn, action: String, page: String)
-=======
+
 GET        /:srn/upload-interest-land-or-property-file               controllers.landorproperty.UploadInterestLandOrPropertyController.onPageLoad(srn: Srn, mode: Mode = NormalMode)
 GET        /:srn/submit-upload-interest-land-or-property-file        controllers.landorproperty.UploadInterestLandOrPropertyController.onSubmit(srn: Srn, mode: Mode = NormalMode)
 
 GET         /:srn/check-land-or-property-file                        controllers.landorproperty.CheckInterestLandOrPropertyFileController.onPageLoad(srn: Srn, mode: Mode = NormalMode)
 POST        /:srn/check-land-or-property-file                        controllers.landorproperty.CheckInterestLandOrPropertyFileController.onSubmit(srn: Srn, mode: Mode = NormalMode)
 GET         /:srn/change-check-land-or-property-file                 controllers.landorproperty.CheckInterestLandOrPropertyFileController.onPageLoad(srn: Srn, mode: Mode = CheckMode)
-POST        /:srn/change-check-land-or-property-file                 controllers.landorproperty.CheckInterestLandOrPropertyFileController.onSubmit(srn: Srn, mode: Mode = CheckMode)
->>>>>>> 1f8b4227
+POST        /:srn/change-check-land-or-property-file                 controllers.landorproperty.CheckInterestLandOrPropertyFileController.onSubmit(srn: Srn, mode: Mode = CheckMode)