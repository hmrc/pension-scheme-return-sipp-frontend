--- conflicted
+++ resolved
@@ -320,8 +320,6 @@
 memberDetails.dateOfBirth.upload.error.required.two = Date of birth must include a {0} and {1}
 memberDetails.dateOfBirth.upload.error.invalid.date = Member’s date of birth must be in the format DD/MM/YYYY or DD-MM-YYYY. For example, 31/01/1970
 memberDetails.dateOfBirth.error.invalid.characters = Member’s date of birth must be in the format DD/MM/YYYY or DD-MM-YYYY. For example, 31/01/1970
-memberDetails.dateOfBirth.upload.error.invalid.date = Enter the member’s date of birth
-memberDetails.dateOfBirth.error.invalid.characters = Enter the member’s date of birth
 memberDetails.dateOfBirth.upload.error.invalid.characters = Member’s date of birth must be in the format DD/MM/YYYY or DD-MM-YYYY. For example, 31/01/1970
 memberDetails.dateOfBirth.upload.error.future = Member’s date of birth must be before {0}
 memberDetails.dateOfBirth.upload.error.after = Member’s date of birth must be in the format DD/MM/YYYY or DD-MM-YYYY. For example, 31/01/1970
@@ -955,7 +953,47 @@
 outstandingLoans.outstandingYearEndAmount.upload.error.tooBig = The amount outstanding of loan is too big (has to be less than 999999999.99)
 outstandingLoans.outstandingYearEndAmount.upload.error.tooSmall = The amount outstanding is too small. Minimum of zero accepted
 
-<<<<<<< HEAD
+unquotedShares.held.error.required = Select yes or no
+unquotedShares.held.title = Share transactions made
+unquotedShares.held.heading = Were any share transactions made for any member during the period of this return?
+
+unquotedShares.download.template.file.title = Download the unquoted shares template file
+unquotedShares.download.template.file.heading = Download the unquoted shares template file
+unquotedShares.download.template.file.paragraph = You need to use the .csv template provided. Each row of the file corresponds to one asset of the scheme. Complete all of the relevant columns for each member.
+unquotedShares.download.template.file.weNeedFromYou.heading = Data we need from you
+unquotedShares.download.template.file.weNeedFromYou.paragraph = You need to tell us details of separate loans made or outstanding, including:
+
+download.template.file.weNeedFromYou.loan.recipient = If the recipient is an individual, company, partnership or other and the National Insurance number, Company Registration Number or Unique Taxpayer Reference, if applicable
+download.template.file.weNeedFromYou.loan.date = the date of the loan and repayment date
+download.template.file.weNeedFromYou.loan.details = the interest rate, security on the loan, and the total amount
+
+unquotedShares.upload.title = Upload your unquoted shares file
+unquotedShares.upload.heading = Upload your unquoted shares file
+unquotedShares.upload.paragraph = You need to use the .csv template provided.
+unquotedShares.upload.details.paragraph = Uploading a file will overwrite any data for unquoted shares that you have previously added for this scheme. Make sure that all information is correct before you upload the file.
+
+unquotedShares.loading.uploading.title = unquoted shares file upload in progress
+unquotedShares.loading.uploading.heading = Your unquoted shares file is uploading
+unquotedShares.loading.uploading.description = This may take a few seconds
+
+unquotedShares.file.name.check.title = Check your unquoted shares file
+unquotedShares.file.name.check.heading = Check your unquoted shares file
+unquotedShares.file.name.check.error.required = Select Yes if the file is correct, or No to upload a different file
+
+unquotedShares.loading.validating.title = Unquoted shares file validation in progress
+unquotedShares.loading.validating.heading = We are validating your unquoted shares file
+unquotedShares.loading.validating.description = This may take a few seconds
+
+unquotedShares.fileUploadSuccess.title = Unquoted shares file upload success
+unquotedShares.fileUploadSuccess.heading = Your unquoted shares file upload was successful
+unquotedShares.fileUploadSuccess.paragraph = {0} was successfully uploaded and added to the event.
+
+unquotedShares.fileUploadErrorSummary.title = There is a problem with your unquoted shares file upload
+unquotedShares.fileUploadErrorSummary.heading = There is a problem with your unquoted shares file upload
+
+unquotedShares.fileUploadTooManyErrors.title = unquoted shares file is missing information
+unquotedShares.fileUploadTooManyErrors.heading = Your unquoted shares file is missing information or incorrectly formatted
+
 assetFromConnectedParty.held.error.required = Select yes or no
 assetFromConnectedParty.held.title = Asset from connected party held?
 assetFromConnectedParty.held.heading = Was any asset from a connected party held for any member during the period of this return?
@@ -986,48 +1024,6 @@
 assetFromConnectedParty.fileUploadSuccess.title = Asset from a connected party file upload success
 assetFromConnectedParty.fileUploadSuccess.heading = Your asset from a connected party file upload was successful
 assetFromConnectedParty.fileUploadSuccess.paragraph = {0} was successfully uploaded and added to the event.
-=======
-unquotedShares.held.error.required = Select yes or no
-unquotedShares.held.title = Share transactions made
-unquotedShares.held.heading = Were any share transactions made for any member during the period of this return?
-
-unquotedShares.download.template.file.title = Download the unquoted shares template file
-unquotedShares.download.template.file.heading = Download the unquoted shares template file
-unquotedShares.download.template.file.paragraph = You need to use the .csv template provided. Each row of the file corresponds to one asset of the scheme. Complete all of the relevant columns for each member.
-unquotedShares.download.template.file.weNeedFromYou.heading = Data we need from you
-unquotedShares.download.template.file.weNeedFromYou.paragraph = You need to tell us details of separate loans made or outstanding, including:
-
-download.template.file.weNeedFromYou.loan.recipient = If the recipient is an individual, company, partnership or other and the National Insurance number, Company Registration Number or Unique Taxpayer Reference, if applicable
-download.template.file.weNeedFromYou.loan.date = the date of the loan and repayment date
-download.template.file.weNeedFromYou.loan.details = the interest rate, security on the loan, and the total amount
-
-unquotedShares.upload.title = Upload your unquoted shares file
-unquotedShares.upload.heading = Upload your unquoted shares file
-unquotedShares.upload.paragraph = You need to use the .csv template provided.
-unquotedShares.upload.details.paragraph = Uploading a file will overwrite any data for unquoted shares that you have previously added for this scheme. Make sure that all information is correct before you upload the file.
-
-unquotedShares.loading.uploading.title = unquoted shares file upload in progress
-unquotedShares.loading.uploading.heading = Your unquoted shares file is uploading
-unquotedShares.loading.uploading.description = This may take a few seconds
-
-unquotedShares.file.name.check.title = Check your unquoted shares file
-unquotedShares.file.name.check.heading = Check your unquoted shares file
-unquotedShares.file.name.check.error.required = Select Yes if the file is correct, or No to upload a different file
-
-unquotedShares.loading.validating.title = Unquoted shares file validation in progress
-unquotedShares.loading.validating.heading = We are validating your unquoted shares file
-unquotedShares.loading.validating.description = This may take a few seconds
-
-unquotedShares.fileUploadSuccess.title = Unquoted shares file upload success
-unquotedShares.fileUploadSuccess.heading = Your unquoted shares file upload was successful
-unquotedShares.fileUploadSuccess.paragraph = {0} was successfully uploaded and added to the event.
-
-unquotedShares.fileUploadErrorSummary.title = There is a problem with your unquoted shares file upload
-unquotedShares.fileUploadErrorSummary.heading = There is a problem with your unquoted shares file upload
-
-unquotedShares.fileUploadTooManyErrors.title = unquoted shares file is missing information
-unquotedShares.fileUploadTooManyErrors.heading = Your unquoted shares file is missing information or incorrectly formatted
->>>>>>> a4e0ebd6
 
 psaDeclaration.title = Declaration
 psaDeclaration.heading = Declaration
