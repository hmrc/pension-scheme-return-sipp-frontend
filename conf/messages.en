service.name = Pension Scheme Return
service.title = Managing Pension Schemes

site.back = Back
site.remove = Remove
site.change = Change
site.no = No
site.yes = Yes
site.continue = Continue
site.start = Start now
site.startAgain = Start again
site.startDate = Start date
site.endDate = End date
site.signIn = Sign in
site.govuk = GOV.UK
site.previous = Previous
site.next = Next
site.saveAndContinue = Save and continue
site.to = {0} to {1}
site.agreeAndContinue = Agree and continue
site.error = Error
site.returnToFileUpload = Return to file upload

date.day = Day
date.day.lower = day
date.month = Month
date.month.lower = month
date.month.value.lower = {0} month
date.months.lower = months
date.months.value.lower = {0} months
date.year = Year
date.year.lower = year

timeout.title = You’re about to be signed out
timeout.message = For security reasons, you will be signed out of this service in
timeout.keepAlive = Stay signed in
timeout.signOut = Sign out

error.browser.title.prefix = Error:
error.boolean = Please give an answer
error.invalid_date = Give a correct date
error.date.day_blank = Enter a day
error.date.day_invalid = Give a correct day using numbers 1 to 31
error.date.month_blank = Enter a month
error.date.month_invalid = Give a correct month using numbers 1 to 12
error.date.year_blank = Enter a year
error.date.year_invalid = Give a correct year
error.integer = Give an answer in whole numbers
error.non_numeric = Give a value using only numbers
error.number = Please enter a valid number
error.required = Please enter a value
error.summary.title = There is a problem

index.title = pension-scheme-return-sipp-frontend
index.heading = pension-scheme-return-sipp-frontend
index.guidance = Welcome to your new frontend. Please see the README file for a guide to getting started.

journeyRecovery.continue.title = Sorry, there is a problem with the service
journeyRecovery.continue.heading = Sorry, there is a problem with the service
journeyRecovery.continue.guidance = [Add content to explain how to proceed.]
journeyRecovery.startAgain.title = Sorry, there is a problem with the service
journeyRecovery.startAgain.heading = Sorry, there is a problem with the service
journeyRecovery.startAgain.guidance = [Add content to explain why the user needs to start again.]

signedOut.title = For your security, we signed you out
signedOut.heading = For your security, we signed you out
signedOut.guidance = We did not save your answers.

unauthorised.title = You can’t access this service with this account
unauthorised.heading = You can’t access this service with this account

upload.whatDoINeedToInclude = What information do I need to include in this file?
upload.acceptedFileType = Accepted file type: {0}
upload.maxFileSize = Maximum file size: {0}
upload.uploadAFile = Upload a file

whatYouWillNeed.title = What you will need
whatYouWillNeed.heading = What you will need
whatYouWillNeed.heading2 = Saving your answers
whatYouWillNeed.paragraph1 = To start a pension scheme return, you will need to tell us:
whatYouWillNeed.listItem1 = the dates of your pension scheme return – this will usually be a tax year
whatYouWillNeed.listItem2 = the accounting period covered by your pension scheme return, if this is different from the tax year
whatYouWillNeed.listItem3 = how many members the pension scheme had at the end of the tax year or accounting period
whatYouWillNeed.paragraph2 = You might need to provide more information, like details of members, payments and assets, to complete the return.
whatYouWillNeed.paragraph3 = You do not have to complete the whole return at once. You can save your answers and come back to them later.

whichTaxYear.title = Which tax year are you submitting a return for?
whichTaxYear.heading = Which tax year are you submitting a return for?
whichTaxYear.radioOption = {0} to {1}
whichTaxYear.error.required = Select the tax year you are submitting a return for

checkReturnDates.title = Check the dates of your return
checkReturnDates.heading = Check the dates of your return
checkReturnDates.description = You are completing a pension scheme return for the tax year {0} to {1}.
checkReturnDates.legend = Are these dates correct?
checkReturnDates.error.required = Select yes if these dates are correct
checkReturnDates.error.invalid = Select yes if these dates are correct

basicDetailsCya.title = Check your answers
basicDetailsCya.heading = Check your answers
basicDetailsCya.tableHeader = Scheme details
basicDetailsCya.row1 = Scheme name
basicDetailsCya.row2 = Pension Scheme Tax Reference (PSTR)
basicDetailsCya.row3.asAdmin = Scheme administrator name
basicDetailsCya.row3.asPractitioner = Scheme practitioner name
basicDetailsCya.row4.asAdmin = Administrator ID
basicDetailsCya.row4.asPractitioner = Practitioner ID
basicDetailsCya.row5 = Tax year
basicDetailsCya.row6 = Accounting period[s]
basicDetailsCya.schemeDetails.accountingPeriod = Accounting periods
basicDetailsCya.schemeDetails.accountingPeriod.hidden = accounting period

accountingPeriod.title = What is the accounting period covered by this return?
accountingPeriod.heading = What is the accounting period covered by this return?
accountingPeriod.description = You can add up to 3 accounting periods.
accountingPeriod.startDate.error.required.all = Enter the start date of the accounting period
accountingPeriod.startDate.error.required.day = Start date must include a day
accountingPeriod.startDate.error.required.month = Start date must include a month
accountingPeriod.startDate.error.required.year = Start date must include a year
accountingPeriod.startDate.error.required.two = Start date must include a {0} and {1}
accountingPeriod.startDate.error.invalid.date = Start date must be a real date
accountingPeriod.startDate.error.invalid.characters = Start date must only include numbers 0 to 9
accountingPeriod.startDate.error.outsideTaxYear = Start date must be between {0} and {1}
accountingPeriod.startDate.error.duplicate = Start date must not overlap with the accounting period you have already entered, {0} to {1}
accountingPeriod.endDate.error.required.all = Enter the end date of the accounting period
accountingPeriod.endDate.error.required.day = End date must include a day
accountingPeriod.endDate.error.required.month = End date must include a month
accountingPeriod.endDate.error.required.year = End date must include a year
accountingPeriod.endDate.error.required.two = End date must include a {0} and {1}
accountingPeriod.endDate.error.invalid.date = End date must be a real date
accountingPeriod.endDate.error.invalid.characters = End date must only include numbers 0 to 9
accountingPeriod.endDate.error.outsideTaxYear = End date must be between {0} and {1}
accountingPeriod.endDate.error.range.invalid = End date must be after {0}

accountingPeriods.title = You have added 1 accounting period
accountingPeriods.title.plural = You have added {0} accounting periods
accountingPeriods.heading = You have added 1 accounting period
accountingPeriods.heading.plural = You have added {0} accounting periods
accountingPeriods.row = {0} to {1}
accountingPeriods.row.change.hiddenText = Change {0} to {1}
accountingPeriods.row.remove.hiddenText = Remove {0} to {1} from the list
accountingPeriods.radios = Do you need to add another accounting period?
accountingPeriods.radios.error.required = Select yes if you need to add another accounting period
accountingPeriods.inset = You cannot add another accounting period as you have entered the maximum of 3.

removeAccountingPeriod.title = Are you sure you want to remove {0} to {1}?
removeAccountingPeriod.heading = Are you sure you want to remove {0} to {1}?
removeAccountingPeriod.error.required = Select yes if you are sure you want to remove this accounting period

checkYourAnswers.title = Check your answers
changeYourAnswers.title = Change your answers
checkYourAnswers.heading = Check your answers
changeYourAnswers.heading = Change your answers

tasklist.unableToStart = Cannot start yet
tasklist.notStarted = Not started
tasklist.inProgress = In progress
tasklist.completed = Completed

tasklist.title = Pension scheme return for {0} to {1}
tasklist.heading = Pension scheme return for {0} to {1}
tasklist.subheading = Return incomplete
tasklist.description = You have completed {0} of {1} sections.
tasklist.schemedetails.title = Scheme details
tasklist.schemedetails.details.title = Change {0}’s basic details
tasklist.members.title = Member details
tasklist.members.details.title = Upload member details for {0}
tasklist.landorproperty.title = Land or property
tasklist.landorproperty.interest.title = Interest in land or property
tasklist.landorproperty.armslength.title = Arms length land or property
tasklist.tangibleproperty.title = Tangible moveable property
tasklist.tangibleproperty.details.title = Add details of tangible moveable property made by {0}
tasklist.loans.title = Outstanding loans
tasklist.loans.details.title = Add details of loans made by {0}
tasklist.shares.title = Unquoted shares
tasklist.shares.details.title = Add unquoted shares purchased by {0}
tasklist.assets.title = Asset from a connected party
tasklist.assets.details.title = Add asset from connected party
tasklist.declaration.title = Declaration
tasklist.declaration.incomplete = You must complete every section before you can declare.
tasklist.declaration.saveandreturn = Save and return to Managing Pension Schemes

<<<<<<< HEAD
download.template.file.supportingInformation.heading = Supporting information
download.template.file.supportingInformation.paragraph = In the template file there is guidance text in Row 2 to support you to complete the file successfully. It includes required formats and examples.
download.template.file.requiredFormat.heading = Formats required for the .csv template
download.template.file.requiredFormat.paragraph = Formatting of data entries has to be correct. You need to make sure that:
download.template.file.requiredFormat.nino = National Insurance numbers are entered as AB123456C. If a member of the scheme does not have one, you will need to enter the reason for this
download.template.file.requiredFormat.date = date format is DD/MM/YYYY
download.template.file.requiredFormat.money = monetary values are in GBP (pounds and pence)
download.template.file.requiredFormat.all = all information is correct before you upload the file
download.template.file.downloadTheFile.heading = Download the file
download.template.file.downloadTheFile.linkMessage = Download the template file
download.template.file.downloadTheFile.heading = Download the file
download.template.file.downloadTheFile.linkMessage = Download the template file
download.template.file.downloadTheFile.paragraph = and enter all of the required information about the pension scheme members.
download.template.file.hintMessage.paragraph1 = Do not change or delete the header row (row 1) or row 2 (the guidance text) or change the order of the columns in the template file.
download.template.file.hintMessage.paragraph2 = Uploading a file will overwrite any data you have previously added for this scheme.

download.template.file.weNeedFromYou.address = the address and any land registry reference, if applicable
download.template.file.weNeedFromYou.vendorType = who it was acquired from (an individual, company, partnership or other)
download.template.file.weNeedFromYou.acquisitionDetails = the date it was acquired, the seller’s National Insurance number, Company Registration Number or Unique Taxpayer Reference, and if it was supported by an independent valuation, if applicable
download.template.file.weNeedFromYou.totalCost = the total cost
download.template.file.weNeedFromYou.jointOwners = if it is held jointly, and if applicable, details of joint owners
download.template.file.weNeedFromYou.totalIncome = the total income received from the land or property during the period of this return
download.template.file.weNeedFromYou.leaseDetails = details of any lease (such as the annual amount, the date the lease was granted and any connected parties)
=======
downloadTemplateFile.title = Download the template file
downloadTemplateFile.heading = Download the template file
downloadTemplateFile.paragraph = You need to use the .csv template provided. Each row of the file corresponds to one member of the scheme. Complete all of the relevant columns for each member.
downloadTemplateFile.supportingInformation.heading = Supporting information
downloadTemplateFile.supportingInformation.paragraph = In the template file there is guidance text in Row 2 to support you to complete the file successfully. It includes required formats and examples.
downloadTemplateFile.requiredFormat.heading = Formats required for the .csv template
downloadTemplateFile.requiredFormat.paragraph = Formatting of data entries has to be correct. You need to make sure that:
downloadTemplateFile.requiredFormat.entity1 = National Insurance numbers are entered as AB123456C. If a member of the scheme does not have one, you will need to enter the reason for this
downloadTemplateFile.requiredFormat.entity2 = date format is DD/MM/YYYY
downloadTemplateFile.requiredFormat.entity3 = monetary values are in GBP (pounds and pence)
downloadTemplateFile.requiredFormat.entity4 = all information is correct before you upload the file
downloadTemplateFile.downloadTheFile.heading = Download the file
downloadTemplateFile.downloadTheFile.linkMessage = Download the template file
downloadTemplateFile.downloadTheFile.paragraph = and enter all of the required information about the pension scheme members.
downloadTemplateFile.hintMessage.paragraph1 = Do not change or delete the header row (row 1) or row 2 (the guidance text) or change the order of the columns in the template file.
downloadTemplateFile.hintMessage.paragraph2 = Uploading a file will overwrite any data you have previously added for this scheme.
downloadTemplateFile.hintMessage.print = Print this page

checkMemberDetailsFile.title = Check your member details file
checkMemberDetailsFile.heading = Check your member details file
checkMemberDetailsFile.legend = Is this file correct?
checkMemberDetailsFile.yes = Yes, add this file to my return
checkMemberDetailsFile.no = No, I want to select a different file
checkMemberDetailsFile.error.required = Select yes if you want to add this file to your return

memberDetails.upload.title = Upload your member details file
memberDetails.upload.heading = Upload your member details file
memberDetails.upload.paragraph = You need to use the .csv template provided. You should include the tax year that you are submitting the return for in the saved name of the file.
memberDetails.upload.details.paragraph = Uploading a file will overwrite any data you have previously added for this scheme. Make sure that all information is correct before you upload the file.
>>>>>>> 9f685e53

generic.upload.list1 = Accepted file type: .csv
generic.upload.list2 = Maximum file size: 100MB
generic.upload.error.required = Upload the .csv template file and select Continue
generic.upload.error.format = File must be a .csv format
generic.upload.error.size = The selected file must be smaller than 100 MB
generic.upload.error.malicious = The file you have uploaded has been flagged as malicious
generic.upload.error.unknown = The file you are trying to upload is invalid
generic.fileUploadSuccess.continue = Continue to task list

file.name.check.legend = Is this file correct?
file.name.check.yes = Yes, add this file to my return
file.name.check.no = No, I want to select a different file
file.name.check.error.required = Select yes if you want to add this file to your return


<<<<<<< HEAD

memberDetails.download.template.file.title = Download the template file
memberDetails.download.template.file.heading = Download the template file
memberDetails.download.template.file.paragraph = You need to use the .csv template provided. Each row of the file corresponds to one member of the scheme. Complete all of the relevant columns for each member.

memberDetails.upload.title = Upload your member details file
memberDetails.upload.heading = Upload your member details file
memberDetails.upload.paragraph = You need to use the .csv template provided. You should include the tax year that you are submitting the return for in the saved name of the file.
memberDetails.upload.details.paragraph = Uploading a file will overwrite any data you have previously added for this scheme. Make sure that all information is correct before you upload the file.

memberDetails.loading.uploading.title = Member details file upload in progress
memberDetails.loading.uploading.heading = Your member details file is uploading
memberDetails.loading.uploading.description = This may take a few seconds

memberDetails.loading.validating.title = Validating members details file
memberDetails.loading.validating.heading = We are validating your member details file
memberDetails.loading.validating.description = This may take 10 minutes

memberDetails.file.name.check.title = Check your member details file
memberDetails.file.name.check.heading = Check your member details file

memberDetails.fileUploadSuccess.title = File upload success
memberDetails.fileUploadSuccess.heading = Your file upload was successful
memberDetails.fileUploadSuccess.paragraph = {0} was successfully uploaded and added to the event. Select continue to view the changes.



interestInLandOrProperty.download.template.file.title = Download the interest in land or property template file
interestInLandOrProperty.download.template.file.heading = Download the interest in land or property template file
interestInLandOrProperty.download.template.file.paragraph = You need to use the .csv template provided. Each row of the file corresponds to one member of the scheme. Complete all of the relevant columns for each member.
interestInLandOrProperty.download.template.file.weNeedFromYou.heading = Data we need from you
interestInLandOrProperty.download.template.file.weNeedFromYou.paragraph = You need to tell us details of land or property transactions including:

interestInLandOrProperty.upload.title = Upload your interest in land or property file
interestInLandOrProperty.upload.heading = Upload your interest in land or property file
interestInLandOrProperty.upload.paragraph = You need to use the .csv template provided. You should include the tax year that you are submitting the return for in the saved name of the file.
interestInLandOrProperty.upload.details.paragraph = Uploading a file will overwrite any data for interest in land or property that you have previously added for this scheme. Make sure that all information is correct before you upload the file.

interestInLandOrProperty.loading.uploading.title = Interest in land or property file upload in progress
interestInLandOrProperty.loading.uploading.heading = Your interest in land or property file is uploading
interestInLandOrProperty.loading.uploading.description = This may take a few seconds

interestInLandOrProperty.file.name.check.title = Check your interest in land or property file
interestInLandOrProperty.file.name.check.heading = Check your interest in land or property file

interestInLandOrProperty.loading.validating.title = Validating interest in land or property file
interestInLandOrProperty.loading.validating.heading = We are validating your interest in land or property file
interestInLandOrProperty.loading.validating.description = This may take 10 minutes
=======
uploadMemberDetails.table.message = Correct errors in rows: {0}
fileUploadErrorSummary.title = There is a problem with your member details file
fileUploadErrorSummary.heading = There is a problem with your member details file
fileUploadErrorSummary.paragraph = Correct the errors and upload it again, or upload a different file.
fileUploadErrorSummary.heading2 = Problems with your file
fileUploadErrorSummary.linkMessage.paragraph.start = You can
fileUploadErrorSummary.linkMessage = check details of the errors in this .csv file.
fileUploadErrorSummary.linkMessage.paragraph.end = The errors are showing in the final column.

memberDetails.firstName.upload.error.required = Member’s first name is missing
memberDetails.firstName.upload.error.invalid = Member’s first name must only include valid characters and 35 characters or fewer
memberDetails.firstName.upload.error.length = Member’s first name must only include valid characters and 35 characters or fewer
memberDetails.lastName.upload.error.required = Member’s last name is missing
memberDetails.lastName.upload.error.invalid = Member’s last name must only include valid characters and 35 characters or fewer
memberDetails.lastName.upload.error.length = Member’s last name must only include valid characters and 35 characters or fewer
memberDetailsNino.upload.error.required = Member’s National Insurance number must be 2 letters, 6 numbers, then A, B, C or D. For example, QQ123456C
memberDetailsNino.upload.error.invalid = Member’s National Insurance number must be 2 letters, 6 numbers, then A, B, C or D. For example, QQ123456C
noNINO.upload.error.required = Supply a National Insurance number or reason you do not have this
noNINO.upload.upload.error.length = Reason for not having National Insurance number should not exceed 160 characters
noNINO.upload.upload.error.invalid = Reason for not having National Insurance number should not exceed 160 characters
isUK.upload.error.required = Entry missing for question Is the members address in the UK?
isUK.upload.error.length = Missing yes or no if members address is in the UK
isUK.upload.error.invalid = Missing yes or no if members address is in the UK
country.upload.error.required = Non-UK country is missing
country.upload.error.invalid = Correct non-UK country name
address-line-non-uk.upload.error.required = Member’s non-UK address line 1 is missing
address-line.upload.error.required = Member’s address line 1 is missing
address-line.upload.error.length = Address fields have a maximum of 35 characters
address-line.upload.error.invalid = Address fields have a maximum of 35 characters
postcode.upload.error.required = Enter member’s postcode
postcode.upload.error.invalid = Enter correct postcode format
town-or-city.upload.error.required = Member’s town or city is missing
town-or-city-non-uk.upload.error.required = Member’s non-UK town or city is missing
town-or-city.upload.error.invalid = Enter Member’s town or city
memberDetails.dateOfBirth.upload.error.required.all = Member’s date of birth is missing
memberDetails.dateOfBirth.upload.error.required.day = Member’s date of birth must be a real date
memberDetails.dateOfBirth.upload.error.required.month = Member’s date of birth must be a real date
memberDetails.dateOfBirth.upload.error.required.year = Member’s date of birth must be a real date
memberDetails.dateOfBirth.upload.error.required.two = Date of birth must include a {0} and {1}
memberDetails.dateOfBirth.upload.error.invalid.date = Member’s date of birth must be in the format DD/MM/YYYY or DD-MM-YYYY. For example, 31/01/1970
memberDetails.dateOfBirth.error.invalid.characters = Member’s date of birth must be in the format DD/MM/YYYY or DD-MM-YYYY. For example, 31/01/1970
memberDetails.dateOfBirth.upload.error.future = Member’s date of birth must be before {0}
memberDetails.dateOfBirth.upload.error.after = Member’s date of birth must be in the format DD/MM/YYYY or DD-MM-YYYY. For example, 31/01/1970
memberDetails.dateOfBirth.error.format = Member’s date of birth must be in the format DD/MM/YYYY or DD-MM-YYYY. For example, 31/01/1970
memberDetailsNino.upload.error.duplicate = National Insurance number is already in use and cannot be duplicated
memberDetails.upload.csv.headers = First name of scheme member,Last name of scheme member,Member date of birth,Member National Insurance number,No NINO - provide reason,Is the members address in the UK?,Enter the members UK address line 1,Enter members UK address line 2,Enter members UK address line 3,Enter name of members UK town or city,Enter members post code,Enter the members non-UK address line 1,Enter members non-UK address line 2,Enter members non-UK address line 3,Enter members non-UK address line 4,Enter members non-UK country,Errors
memberDetails.upload.csv.headers.explainer = Enter the first name of the scheme member. Hyphens accepted. Mandatory question.&Enter the last name of the scheme member. Hyphens accepted. Mandatory question.&Use the format DD-MM-YYYY. Mandatory question.&Enter the individuals National Insurance Number. If you do not know this, add the reason why you do not have this in the next column. 9 characters in alphanumeric in the format for example: AA999999A. Mandatory question.&Enter reason for not having the members National Insurance number. Maximum of 160 characters.&Enter YES or NO. Mandatory question.&Enter UK Address Line 1. Maximum number of characters is 35. Should be letters A to Z, numbers 0 to 9. Hyphens and speech marks are accepted. Mandatory question for UK address.&Enter UK address Line 2. This is an optional field. Maximum number of characters is 35. Should be letters A to Z, numbers 0 to 9. Hyphens and speech marks are accepted&Enter UK address Line 3. This is an optional field. Maximum number of characters is 35. Should be letters A to Z, numbers 0 to 9. Hyphens and speech marks are accepted&Enter the UK town or city. Should be letters A to Z, numbers 0 to 9. Hyphens and speech marks are accepted. Maximum number of characters is 35. Mandatory question for UK address.&Enter UK post code. Mandatory question for UK address.&Enter non-UK address Line 1. Should be letters A to Z, numbers 0 to 9. Hyphens and speech marks are accepted. Maximum number of characters is 35. Mandatory question for non-UK address.&Enter non-UK address Line 2. This is an optional field. Should be letters A to Z, numbers 0 to 9. Hyphens and speech marks are accepted. Maximum number of characters is 35.&Enter the non-UK address Line 3. This is an optional field. Should be letters A to Z, numbers 0 to 9. Hyphens and speech marks are accepted Maximum number of characters is 35.&Enter the non-UK address line 4 This is an optional field. Should be letters A to Z, numbers 0 to 9. Hyphens and speech marks are accepted. Maximum number of characters is 35.&Enter the name of the non-UK country Should be letters A to Z, numbers 0 to 9. Hyphens and speech marks are accepted.

fileUploadSuccess.title = File upload success
fileUploadSuccess.heading = Your file upload was successful
fileUploadSuccess.paragraph = {0} was successfully uploaded and added to the event. Select continue to view the changes.
fileUploadSuccess.checkYourAnswersLink = Check your answers before submitting your file
>>>>>>> 9f685e53

psaDeclaration.title = Declaration
psaDeclaration.heading = Declaration
psaDeclaration.paragraph = By continuing you declare that:
psaDeclaration.listItem1 = you are submitting this return in your capacity as pension scheme administrator, or if you are a pension scheme practitioner, the report has been approved by the scheme administrator
psaDeclaration.listItem2 = the information you have provided in this return is correct and complete to the best of your knowledge and belief
psaDeclaration.listItem3 = you understand that if you have made a false statement in this return, you may be liable to a penalty, and that false statements may also lead to prosecution
psaDeclaration.listItem4 = if you are a pension scheme practitioner, the scheme administrator has authorised you to submit this report
psaDeclaration.taxYear = Tax year ending: {0} to {1}

interestInLandOrProperty.held.error.required = Select yes or no
interestInLandOrProperty.held.title = Land or property contributions made
interestInLandOrProperty.held.heading = Was any land or property contribution made for any member during the period of this return?

interestInLandOrProperty.fileUploadSuccess.title = Interest in land or property file upload success
interestInLandOrProperty.fileUploadSuccess.heading = Your interest in land or property file upload was successful
interestInLandOrProperty.fileUploadSuccess.paragraph = {0} was successfully uploaded and added to the event. Select continue to view the changes.



armsLengthLandOrProperty.download.template.file.title = Download the arm’s length land or property template file
armsLengthLandOrProperty.download.template.file.heading = Download the arm’s length land or property template file
armsLengthLandOrProperty.download.template.file.paragraph = You need to use the .csv template provided. Each row of the file corresponds to one asset of the scheme. Complete all of the relevant columns for each member.
armsLengthLandOrProperty.download.template.file.weNeedFromYou.heading = Data we need from you
armsLengthLandOrProperty.download.template.file.weNeedFromYou.paragraph = You need to tell us details of arm’s length land or property transactions including:

armsLengthLandOrProperty.upload.title = Upload your arm’s length land or property file
armsLengthLandOrProperty.upload.heading = Upload your arm’s length land or property file
armsLengthLandOrProperty.upload.paragraph = You need to use the .csv template provided.
armsLengthLandOrProperty.upload.details.paragraph = Uploading a file will overwrite any data for arm’s length land or property that you have previously added for this scheme. Make sure that all information is correct before you upload the file.

armsLengthLandOrProperty.loading.uploading.title = Arm's length land or property file upload in progress
armsLengthLandOrProperty.loading.uploading.heading = Your arm's length land or property file is uploading
armsLengthLandOrProperty.loading.uploading.description = This may take a few seconds

armsLengthLandOrProperty.file.name.check.title = Check your arm's length land or property file
armsLengthLandOrProperty.file.name.check.heading = Check your arm's length land or property file

armsLengthLandOrProperty.loading.validating.title = Validating arm's length land or property file
armsLengthLandOrProperty.loading.validating.heading = We are validating your arm's length land or property file
armsLengthLandOrProperty.loading.validating.description = This may take 10 minutes

armsLengthLandOrProperty.fileUploadSuccess.title = Arm's length land or property file upload success
armsLengthLandOrProperty.fileUploadSuccess.heading = Your arm's length land or property file upload was successful
armsLengthLandOrProperty.fileUploadSuccess.paragraph = {0} was successfully uploaded and added to the event. Select continue to view the changes.<|MERGE_RESOLUTION|>--- conflicted
+++ resolved
@@ -180,7 +180,6 @@
 tasklist.declaration.incomplete = You must complete every section before you can declare.
 tasklist.declaration.saveandreturn = Save and return to Managing Pension Schemes
 
-<<<<<<< HEAD
 download.template.file.supportingInformation.heading = Supporting information
 download.template.file.supportingInformation.paragraph = In the template file there is guidance text in Row 2 to support you to complete the file successfully. It includes required formats and examples.
 download.template.file.requiredFormat.heading = Formats required for the .csv template
@@ -204,37 +203,6 @@
 download.template.file.weNeedFromYou.jointOwners = if it is held jointly, and if applicable, details of joint owners
 download.template.file.weNeedFromYou.totalIncome = the total income received from the land or property during the period of this return
 download.template.file.weNeedFromYou.leaseDetails = details of any lease (such as the annual amount, the date the lease was granted and any connected parties)
-=======
-downloadTemplateFile.title = Download the template file
-downloadTemplateFile.heading = Download the template file
-downloadTemplateFile.paragraph = You need to use the .csv template provided. Each row of the file corresponds to one member of the scheme. Complete all of the relevant columns for each member.
-downloadTemplateFile.supportingInformation.heading = Supporting information
-downloadTemplateFile.supportingInformation.paragraph = In the template file there is guidance text in Row 2 to support you to complete the file successfully. It includes required formats and examples.
-downloadTemplateFile.requiredFormat.heading = Formats required for the .csv template
-downloadTemplateFile.requiredFormat.paragraph = Formatting of data entries has to be correct. You need to make sure that:
-downloadTemplateFile.requiredFormat.entity1 = National Insurance numbers are entered as AB123456C. If a member of the scheme does not have one, you will need to enter the reason for this
-downloadTemplateFile.requiredFormat.entity2 = date format is DD/MM/YYYY
-downloadTemplateFile.requiredFormat.entity3 = monetary values are in GBP (pounds and pence)
-downloadTemplateFile.requiredFormat.entity4 = all information is correct before you upload the file
-downloadTemplateFile.downloadTheFile.heading = Download the file
-downloadTemplateFile.downloadTheFile.linkMessage = Download the template file
-downloadTemplateFile.downloadTheFile.paragraph = and enter all of the required information about the pension scheme members.
-downloadTemplateFile.hintMessage.paragraph1 = Do not change or delete the header row (row 1) or row 2 (the guidance text) or change the order of the columns in the template file.
-downloadTemplateFile.hintMessage.paragraph2 = Uploading a file will overwrite any data you have previously added for this scheme.
-downloadTemplateFile.hintMessage.print = Print this page
-
-checkMemberDetailsFile.title = Check your member details file
-checkMemberDetailsFile.heading = Check your member details file
-checkMemberDetailsFile.legend = Is this file correct?
-checkMemberDetailsFile.yes = Yes, add this file to my return
-checkMemberDetailsFile.no = No, I want to select a different file
-checkMemberDetailsFile.error.required = Select yes if you want to add this file to your return
-
-memberDetails.upload.title = Upload your member details file
-memberDetails.upload.heading = Upload your member details file
-memberDetails.upload.paragraph = You need to use the .csv template provided. You should include the tax year that you are submitting the return for in the saved name of the file.
-memberDetails.upload.details.paragraph = Uploading a file will overwrite any data you have previously added for this scheme. Make sure that all information is correct before you upload the file.
->>>>>>> 9f685e53
 
 generic.upload.list1 = Accepted file type: .csv
 generic.upload.list2 = Maximum file size: 100MB
@@ -251,8 +219,6 @@
 file.name.check.error.required = Select yes if you want to add this file to your return
 
 
-<<<<<<< HEAD
-
 memberDetails.download.template.file.title = Download the template file
 memberDetails.download.template.file.heading = Download the template file
 memberDetails.download.template.file.paragraph = You need to use the .csv template provided. Each row of the file corresponds to one member of the scheme. Complete all of the relevant columns for each member.
@@ -300,7 +266,7 @@
 interestInLandOrProperty.loading.validating.title = Validating interest in land or property file
 interestInLandOrProperty.loading.validating.heading = We are validating your interest in land or property file
 interestInLandOrProperty.loading.validating.description = This may take 10 minutes
-=======
+
 uploadMemberDetails.table.message = Correct errors in rows: {0}
 fileUploadErrorSummary.title = There is a problem with your member details file
 fileUploadErrorSummary.heading = There is a problem with your member details file
@@ -349,11 +315,6 @@
 memberDetails.upload.csv.headers = First name of scheme member,Last name of scheme member,Member date of birth,Member National Insurance number,No NINO - provide reason,Is the members address in the UK?,Enter the members UK address line 1,Enter members UK address line 2,Enter members UK address line 3,Enter name of members UK town or city,Enter members post code,Enter the members non-UK address line 1,Enter members non-UK address line 2,Enter members non-UK address line 3,Enter members non-UK address line 4,Enter members non-UK country,Errors
 memberDetails.upload.csv.headers.explainer = Enter the first name of the scheme member. Hyphens accepted. Mandatory question.&Enter the last name of the scheme member. Hyphens accepted. Mandatory question.&Use the format DD-MM-YYYY. Mandatory question.&Enter the individuals National Insurance Number. If you do not know this, add the reason why you do not have this in the next column. 9 characters in alphanumeric in the format for example: AA999999A. Mandatory question.&Enter reason for not having the members National Insurance number. Maximum of 160 characters.&Enter YES or NO. Mandatory question.&Enter UK Address Line 1. Maximum number of characters is 35. Should be letters A to Z, numbers 0 to 9. Hyphens and speech marks are accepted. Mandatory question for UK address.&Enter UK address Line 2. This is an optional field. Maximum number of characters is 35. Should be letters A to Z, numbers 0 to 9. Hyphens and speech marks are accepted&Enter UK address Line 3. This is an optional field. Maximum number of characters is 35. Should be letters A to Z, numbers 0 to 9. Hyphens and speech marks are accepted&Enter the UK town or city. Should be letters A to Z, numbers 0 to 9. Hyphens and speech marks are accepted. Maximum number of characters is 35. Mandatory question for UK address.&Enter UK post code. Mandatory question for UK address.&Enter non-UK address Line 1. Should be letters A to Z, numbers 0 to 9. Hyphens and speech marks are accepted. Maximum number of characters is 35. Mandatory question for non-UK address.&Enter non-UK address Line 2. This is an optional field. Should be letters A to Z, numbers 0 to 9. Hyphens and speech marks are accepted. Maximum number of characters is 35.&Enter the non-UK address Line 3. This is an optional field. Should be letters A to Z, numbers 0 to 9. Hyphens and speech marks are accepted Maximum number of characters is 35.&Enter the non-UK address line 4 This is an optional field. Should be letters A to Z, numbers 0 to 9. Hyphens and speech marks are accepted. Maximum number of characters is 35.&Enter the name of the non-UK country Should be letters A to Z, numbers 0 to 9. Hyphens and speech marks are accepted.
 
-fileUploadSuccess.title = File upload success
-fileUploadSuccess.heading = Your file upload was successful
-fileUploadSuccess.paragraph = {0} was successfully uploaded and added to the event. Select continue to view the changes.
-fileUploadSuccess.checkYourAnswersLink = Check your answers before submitting your file
->>>>>>> 9f685e53
 
 psaDeclaration.title = Declaration
 psaDeclaration.heading = Declaration
