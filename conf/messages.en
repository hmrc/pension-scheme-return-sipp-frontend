service.name = Pension Scheme Return
service.title = Managing Pension Schemes

site.back = Back
site.remove = Remove
site.change = Change
site.no = No
site.yes = Yes
site.continue = Continue
site.start = Start now
site.startAgain = Start again
site.startDate = Start date
site.startDateHint = For example, 06 04 2021
site.endDate = End date
site.endDateHint = For example, 05 04 2022
site.signIn = Sign in
site.govuk = GOV.UK
site.previous = Previous
site.next = Next
site.saveAndContinue = Save and continue
site.to = {0} to {1}
site.at = {0} at {1}
site.whatHappensNext = What happens next
site.agreeAndContinue = Agree and continue
site.error = Error
site.returnToFileUpload = Return to file upload
site.returnToTaskList = Go back to task list

date.day = Day
date.day.lower = day
date.month = Month
date.month.lower = month
date.month.value.lower = {0} month
date.months.lower = months
date.months.value.lower = {0} months
date.year = Year
date.year.lower = year

timeout.title = You’re about to be signed out
timeout.message = For security reasons, you will be signed out of this service in
timeout.keepAlive = Stay signed in
timeout.signOut = Sign out

fileSizeExceed.title = Error: Data files exceed limit
fileSizeExceed.heading = Your data files exceed the limit
fileSizeExceed.contactText = Contact the HMRC Pensions Helpdesk

error.browser.title.prefix = Error:
error.boolean = Please give an answer
error.invalid_date = Give a correct date
error.date.day_blank = Enter a day
error.date.day_invalid = Give a correct day using numbers 1 to 31
error.date.month_blank = Enter a month
error.date.month_invalid = Give a correct month using numbers 1 to 12
error.date.year_blank = Enter a year
error.date.year_invalid = Give a correct year
error.integer = Give an answer in whole numbers
error.non_numeric = Give a value using only numbers
error.number = Please enter a valid number
error.required = Please enter a value
error.summary.title = There is a problem

index.title = pension-scheme-return-sipp-frontend
index.heading = pension-scheme-return-sipp-frontend
index.guidance = Welcome to your new frontend. Please see the README file for a guide to getting started.

journeyRecovery.continue.title = Sorry, there is a problem with the service
journeyRecovery.continue.heading = Sorry, there is a problem with the service
journeyRecovery.continue.guidance = [Add content to explain how to proceed.]
journeyRecovery.startAgain.title = Sorry, there is a problem with the service
journeyRecovery.startAgain.heading = Sorry, there is a problem with the service
journeyRecovery.startAgain.guidance = [Add content to explain why the user needs to start again.]

signedOut.title = For your security, we signed you out
signedOut.heading = For your security, we signed you out
signedOut.guidance = We did not save your answers.

unauthorised.title = You can’t access this service with this account
unauthorised.heading = You can’t access this service with this account

upload.whatDoINeedToInclude = What information do I need to include in this file?
upload.acceptedFileType = Accepted file type: {0}
upload.maxFileSize = Maximum file size: {0}
upload.uploadAFile = Upload a file

whatYouWillNeed.title = What you’ll need
whatYouWillNeed.heading = What you’ll need
whatYouWillNeed.heading2 = Saving your answers
whatYouWillNeed.paragraph1 = To start a pension scheme return, you’ll need to tell us:
whatYouWillNeed.listItem1 = the dates of your pension scheme return - this will usually be a tax year
whatYouWillNeed.listItem2 = the accounting period covered by your pension scheme return, if this is different from the tax year
whatYouWillNeed.paragraph2 = You might need to provide more information, like details of members, payments and assets, to complete the return.
whatYouWillNeed.paragraph3 = You do not have to complete the whole return at once. You can save your answers and come back to them later.
whatYouWillNeed.breadcrumbOverview = Pension Scheme Return overview

whichTaxYear.title = Which tax year are you submitting a return for?
whichTaxYear.heading = Which tax year are you submitting a return for?
whichTaxYear.radioOption = {0} to {1}
whichTaxYear.error.required = Select the tax year you are submitting a return for

checkReturnDates.title = Check the dates of your return
checkReturnDates.heading = Check the dates of your return
checkReturnDates.description = You are completing a pension scheme return for the tax year {0} to {1}.
checkReturnDates.legend = Are these dates correct?
checkReturnDates.error.required = Select yes if these dates are correct
checkReturnDates.error.invalid = Select yes if these dates are correct

assets.held.error.required = Select yes or no
assets.held.title = Assets held acknowledgement 
assets.held.heading = Reportable assets for {0}
assets.held.content.heading = Does {0} scheme have any of the following assets to report?
assets.held.content.explanation = This can include any of the following assets:
assets.held.content.interestLandOrProperty = interest in land or property from a connected party
assets.held.content.armsLengthLandOrProperty = arm’s length land or property
assets.held.content.tangibleProperty = tangible moveable property acquired from an arm’s length party
assets.held.content.loans = outstanding loans made to someone else
assets.held.content.shares = unquoted shares acquired from an arm’s length party
assets.held.content.connectedParty = any asset, other than land or property, acquired from a connected party

basicDetailsCya.title = Check your answers
basicDetailsCya.heading = Check your answers
basicDetailsCya.tableHeader = Scheme details
basicDetailsCya.row1 = Scheme name
basicDetailsCya.row2 = Pension Scheme Tax Reference (PSTR)
basicDetailsCya.row3.asAdmin = Scheme administrator name
basicDetailsCya.row3.asPractitioner = Scheme practitioner name
basicDetailsCya.row4.asAdmin = Administrator ID
basicDetailsCya.row4.asPractitioner = Practitioner ID
basicDetailsCya.row5 = Assets to report
basicDetailsCya.row6 = Tax year
basicDetailsCya.row7 = Accounting period[s]
basicDetailsCya.schemeDetails.accountingPeriod = Accounting periods
basicDetailsCya.schemeDetails.accountingPeriod.hidden = accounting period

accountingPeriod.title = What is the accounting period covered by this return?
accountingPeriod.heading = What is the accounting period covered by this return?
accountingPeriod.description = You can add up to 3 accounting periods.
accountingPeriod.startDate.error.required.all = Enter the start date of the accounting period
accountingPeriod.startDate.error.required.day = Start date must include a day
accountingPeriod.startDate.error.required.month = Start date must include a month
accountingPeriod.startDate.error.required.year = Start date must include a year
accountingPeriod.startDate.error.required.two = Start date must include a {0} and {1}
accountingPeriod.startDate.error.invalid.date = Start date must be a real date
accountingPeriod.startDate.error.invalid.characters = Start date must only include numbers 0 to 9
accountingPeriod.startDate.error.outsideTaxYear = Start date must be between {0} and {1}
accountingPeriod.startDate.error.duplicate = Start date must not overlap with the accounting period you have already entered, {0} to {1}
accountingPeriod.endDate.error.required.all = Enter the end date of the accounting period
accountingPeriod.endDate.error.required.day = End date must include a day
accountingPeriod.endDate.error.required.month = End date must include a month
accountingPeriod.endDate.error.required.year = End date must include a year
accountingPeriod.endDate.error.required.two = End date must include a {0} and {1}
accountingPeriod.endDate.error.invalid.date = End date must be a real date
accountingPeriod.endDate.error.invalid.characters = End date must only include numbers 0 to 9
accountingPeriod.endDate.error.outsideTaxYear = End date must be between {0} and {1}
accountingPeriod.endDate.error.range.invalid = End date must be after {0}

accountingPeriods.title = You have added 1 accounting period
accountingPeriods.title.plural = You have added {0} accounting periods
accountingPeriods.heading = You have added 1 accounting period
accountingPeriods.heading.plural = You have added {0} accounting periods
accountingPeriods.row = {0} to {1}
accountingPeriods.row.change.hiddenText = Change {0} to {1}
accountingPeriods.row.remove.hiddenText = Remove {0} to {1} from the list
accountingPeriods.radios = Do you need to add another accounting period?
accountingPeriods.radios.error.required = Select yes if you need to add another accounting period
accountingPeriods.inset = You cannot add another accounting period as you have entered the maximum of 3.

removeAccountingPeriod.title = Are you sure you want to remove {0} to {1}?
removeAccountingPeriod.heading = Are you sure you want to remove {0} to {1}?
removeAccountingPeriod.error.required = Select yes if you are sure you want to remove this accounting period

checkYourAnswers.title = Check your answers
changeYourAnswers.title = Change your answers
checkYourAnswers.heading = Check your answers
changeYourAnswers.heading = Change your answers

tasklist.unableToStart = Cannot start yet
tasklist.notStarted = Not started
tasklist.inProgress = In progress
tasklist.completed = Completed
tasklist.completedWithoutUpload = Completed
tasklist.updated = Updated

tasklist.title = Pension scheme return for {0} to {1}
tasklist.heading = Pension scheme return for {0} to {1}
tasklist.schemedetails.title = Scheme details
tasklist.schemedetails.details.title = Change {0}’s basic details
tasklist.empty.interest.title = No asset data added to this return
tasklist.landorproperty.title = Land or property
tasklist.landorproperty.interest.title = Add interest in land or property from a connected party
tasklist.landorproperty.interest.title.change = Change interest in land or property from a connected party
tasklist.landorproperty.armslength.title = Add arms length land or property held
tasklist.landorproperty.armslength.title.change = Change arms length land or property held
tasklist.tangibleproperty.title = Tangible moveable property
tasklist.tangibleproperty.details.title = Add tangible moveable property from an arm’s length party
tasklist.tangibleproperty.details.title.change = Change tangible moveable property from an arm’s length party
tasklist.loans.title = Outstanding loans made to someone else
tasklist.loans.details.title = Add details of loans made to someone else
tasklist.loans.details.title.change = Change details of loans made to someone else
tasklist.shares.title = Unquoted shares acquired from an arm’s length party
tasklist.shares.details.title = Add unquoted shares acquired from an arm’s length party
tasklist.shares.details.title.change = Change unquoted shares acquired from an arm’s length party
tasklist.assets.title = Asset, other than land or property, acquired from a connected party
tasklist.assets.details.title = Add asset from a connected party held
tasklist.assets.details.title.change = Change asset from a connected party held
tasklist.declaration.title = Declaration
tasklist.declaration.incomplete = You must complete every section before you can declare
tasklist.declaration.complete = Read declaration and send details to HMRC
tasklist.declaration.letUsKnow = You must tell us if members have each of the asset types or not before you complete the declaration for {0}.
tasklist.declaration.saveandreturn = Save and return to Managing Pension Schemes

tasklist.view.title = View and change task list
tasklist.view.heading = Pension scheme return for {0} to {1}
tasklist.view.description = This submissions is from {0}
tasklist.view.versions = View all versions of this return
tasklist.view.hint = To view a previously submitted asset you need to download the individual files.

tasklist.view.schemedetails.title = Scheme details
tasklist.view.schemedetails.details.title = Check {0}’s basic details

tasklist.view.landorproperty.title = Land or property
tasklist.view.landorproperty.interest.details.title = Download interest in land or property from a connected party file
tasklist.view.landorproperty.armslength.details.title = Download arm’s length land or property held file

tasklist.view.tangibleproperty.title = Tangible moveable property
tasklist.view.tangibleproperty.details.title = Download tangible moveable property acquired from an arm’s length party file

tasklist.view.loans.title = Outstanding loans made to someone else
tasklist.view.loans.details.title = Download outstanding loans made to someone else

tasklist.view.shares.title = Unquoted shares acquired from an arm’s length party
tasklist.view.shares.details.title = Download unquoted shares acquired from an arm’s length party

tasklist.view.assets.title = Asset, other than land or property, acquired from a connected party
tasklist.view.assets.details.title = Download any asset, other than land or property, acquired from a connected party file

tasklist.view.return = Back to Pension Schemes return overview

tasklist.change.title = View and change task list
tasklist.change.heading = Pension scheme return for {0} to {1}
tasklist.change.description = This submissions is from {0}
tasklist.change.direction = To change an asset you need to upload a new file.
tasklist.change.hint = You must submit the declaration for any changes made to member details or assets.

tasklist.change.schemedetails.title = Scheme details
tasklist.change.schemedetails.details.title = Check {0}’s basic details

tasklist.change.member.details.title = Member''s details
tasklist.change.member.details.details.title = Change member details
tasklist.change.member.details.details.hint = You can change a member?s first name, last name, date of birth and National Insurance number, or delete a member.

tasklist.change.landorproperty.title = Land or property
tasklist.change.landorproperty.interest.details.title = Add interest in land or property from a connected party
tasklist.change.landorproperty.interest.details.title.change = Change interest in land or property from a connected party

tasklist.change.landorproperty.armslength.details.title = Add arms length land or property held
tasklist.change.landorproperty.armslength.details.title.change = Change arms length land or property held

tasklist.change.tangibleproperty.title = Tangible moveable property
tasklist.change.tangibleproperty.details.title = Add tangible moveable property from an arm’s length party
tasklist.change.tangibleproperty.details.title.change = Change tangible moveable property from an arm’s length party

tasklist.change.loans.title = Outstanding loans made to someone else
tasklist.change.loans.details.title = Add details of loans made to someone else
tasklist.change.loans.details.title.change = Change details of loans made to someone else

tasklist.change.shares.title = Unquoted shares acquired from an arm’s length party
tasklist.change.shares.details.title = Add unquoted shares acquired from an arm’s length party
tasklist.change.shares.details.title.change = Change unquoted shares acquired from an arm’s length party

tasklist.change.assets.title = Asset, other than land or property, acquired from a connected party
tasklist.change.assets.details.title = Add asset from a connected party
tasklist.change.assets.details.title.change = Change asset from a connected party held

tasklist.change.return = Back to Pension Schemes return overview

download.template.file.supportingInformation.heading = Supporting information
download.template.file.supportingInformation.paragraph = In the template file there is guidance text in Row 2 to support you to complete the file successfully. It includes required formats and examples.
download.template.file.requiredFormat.heading = Formats required for the .csv template
download.template.file.requiredFormat.paragraph = Formatting of data entries has to be correct. You need to make sure that:
download.template.file.requiredFormat.nino = National Insurance numbers are entered as AB123456C. If a member of the scheme does not have one, you will need to enter the reason for this
download.template.file.requiredFormat.date = date format is DD/MM/YYYY
download.template.file.requiredFormat.money = monetary values are in GBP (pounds and pence)
download.template.file.requiredFormat.all = all information is correct before you upload the file
download.template.file.downloadTheFile.heading = Download the file
download.template.file.downloadTheFile.linkMessage = Download the template file
download.template.file.downloadTheFile.paragraph = and enter all of the required information about the pension scheme members.
download.template.file.hintMessage.paragraph1 = Do not change or delete the header row (row 1) or row 2 (the guidance text) or change the order of the columns in the template file.
download.template.file.hintMessage.paragraph2 = Uploading a file will overwrite any data you have previously added for this scheme.
download.template.file.hintMessage.print = Print this page

download.template.file.weNeedFromYou.address = the address and any land registry reference, if applicable
download.template.file.weNeedFromYou.reference = any land registry reference, if applicable
download.template.file.weNeedFromYou.vendorType = who it was acquired from (an individual, company, partnership or other)
download.template.file.weNeedFromYou.acquisitionDetails = the date it was acquired, the seller’s National Insurance number, Company Registration Number or Unique Taxpayer Reference, and if it was supported by an independent valuation, if applicable
download.template.file.weNeedFromYou.totalCost = the total cost
download.template.file.weNeedFromYou.jointOwners = if it is held jointly, and if applicable, details of joint owners
download.template.file.weNeedFromYou.totalIncome = the total income received from the land or property during the period of this return
download.template.file.weNeedFromYou.totalIncomeAsset = the total income received from the asset during the period of this return
download.template.file.weNeedFromYou.leaseDetails = details of any lease (such as the annual amount, the details of any disposals madedate the lease was granted and any connected parties)
download.template.file.weNeedFromYou.disposalDetails = details of any disposals made

generic.upload.list1 = Accepted file type: .csv
generic.upload.list2 = Maximum file size: 100MB
generic.upload.error.required = Upload the .csv template file and select Continue
generic.upload.error.format = File must be a .csv format
generic.upload.error.size = The selected file must be smaller than 100 MB
generic.upload.error.malicious = The file you have uploaded has been flagged as malicious
generic.upload.error.unknown = The file you are trying to upload is invalid
generic.fileUploadSuccess.continue = Continue to task list

generic.upload.amend.listItemsHeader = You must:
generic.upload.amend.listItems1 = make sure the file is in a .csv format
generic.upload.amend.listItems2 = include any additional members you want to add
generic.upload.amend.listItems3 = check the new file contains the most up to date member details

file.name.check.legend = Is this file correct?
file.name.check.yes = Yes, add this file to my return
file.name.check.no = No, I want to select a different file
file.name.check.error.required = Select yes if you want to add this file to your return

noNINO.upload.error.required = Supply a National Insurance number or reason you do not have this
noNINO.upload.error.length = Reason for not having National Insurance number should not exceed 160 characters
noNINO.upload.error.invalid = National insurance number is invalid
nino.upload.error.required = Supply a National Insurance number or reason you do not have this
nino.upload.error.length = Reason for not having National Insurance number should not exceed 160 characters
nino.upload.error.invalid = National insurance number is invalid
nino.reason.upload.error.tooLong = Reason for not having National Insurance number should not exceed 160 characters
isUK.upload.error.required = Entry missing for question Is the members address in the UK?
isUK.upload.error.length = Missing yes or no if members address is in the UK
isUK.upload.error.invalid = Missing yes or no if members address is in the UK
country.upload.error.required = Non-UK country is missing
country.upload.error.required = Enter members country
country.upload.error.invalid = Correct non-UK country name
address-line-non-uk.upload.error.required = Member’s non-UK address line 1 is missing
address-line-2-non-uk.upload.error.required = Member’s non-UK address line 2 is missing
address-line.upload.error.required = Member’s address line 1 is missing
address-line-2.upload.error.required = Member’s address line 2 is missing
address-line.upload.error.length = Address fields have a maximum of 35 characters
address-line.upload.error.invalid = Address fields have a maximum of 35 characters
postcode.upload.error.required = Enter member’s postcode
postcode.upload.error.invalid = Enter a valid postcode
address-line.upload.error.invalid = Address fields must have valid characters
town-or-city.upload.error.required = Member’s town or city is missing
town-or-city-non-uk.upload.error.required = Member’s non-UK town or city is missing
town-or-city.upload.error.invalid = Enter Member’s town or city

fileUploadTooManyErrors.paragraph = There are errors in your file.
fileUploadTooManyErrors.paragraph2 = Examples of errors could include:

fileUploadTooManyErrors.bullet1 = it contains no data
fileUploadTooManyErrors.bullet2 = the header row (row 1) is missing or different to the original template file
fileUploadTooManyErrors.bullet3 = mandatory question fields are missing data
fileUploadTooManyErrors.bullet4 = fields are in the wrong order

fileUploadTooManyErrors.paragraph3.part1 = You can
fileUploadTooManyErrors.paragraph3.part2 = check details of the errors in this .csv file
fileUploadTooManyErrors.paragraph3.part3 = . The errors are showing in the final column.
fileUploadTooManyErrors.paragraph4 = Correct the errors and upload it again, or upload a different file.

fileUploadSuccess.title = File upload success
fileUploadSuccess.heading = Your file upload was successful
fileUploadSuccess.paragraph = {0} was successfully uploaded and added to the event.
fileUploadSuccess.checkYourAnswersLink = Check your answers before submitting your file

fileUploadErrorSummary.table.message = Correct errors in rows: {0}
fileUploadErrorSummary.heading2 = Problems with your file
fileUploadErrorSummary.linkMessage.paragraph.start = You can
fileUploadErrorSummary.linkMessage = check details of the errors in this .csv file.
fileUploadErrorSummary.linkMessage.paragraph.end = The errors are showing in the final column.
fileUploadErrorSummary.paragraph = Correct the errors and upload it again, or upload a different file.

<<<<<<< HEAD
fileUpload.title = Uploaded one file
fileUpload.noPreviousAsset = No asset data added to this return
fileUpload.question = Do you need to upload a new file?
fileUpload.questionNoFile = Do you need to upload a file?
fileUpload.hint = Uploading a file will overwrite any data you have previously added for this scheme.
fileUpload.records = You uploaded {0} records
fileUpload.removeLink = Remove
fileUpload.uploadTag = Upload
fileUpload.downloadLink = Download previously added file
fileUpload.error.required = Select Yes to add a new file, or No to return to the tasklist

fileUpload.interestInLandOrProperty.heading = Interest in land or property from a connected party held
fileUpload.tangibleMoveableProperty.heading = Tangible moveable property acquired from an arm’s length party
fileUpload.outstandingLoans.heading = Outstanding loans made to someone else
fileUpload.armsLengthLandOrProperty.heading = Arm’s length land or property
fileUpload.unquotedShares.heading = Unquoted shares from an arm’s length party
fileUpload.assetFromConnectedParty.heading = Any asset, other than land or property, acquired from a connected party
=======
newFileUpload.title = Upload one file
newFileUpload.heading = You have uploaded 1 file
newFileUpload.question = Do you need to upload a new file?
newFileUpload.hint= Uploading a file will overwrite any data you have previously added for this scheme.
newFileUpload.records = You uploaded {0} records
newFileUpload.error.required = Select yes to upload a new file, or no if the file you have uploaded is correct

viewChangeNewFileUpload.noPreviousAsset = No asset data added to this return
viewChangeNewFileUpload.question = Do you need to upload a new file?
viewChangeNewFileUpload.questionNoFile = Do you need to upload a file?
viewChangeNewFileUpload.hint = Uploading a file will overwrite any data you have previously added for this scheme.
viewChangeNewFileUpload.error.required = Select Yes to add a new file, or No to return to the tasklist

viewChangeNewFileUpload.interestInLandOrProperty = Download previously added file for interest in land or property from a connected party
viewChangeNewFileUpload.interestInLandOrProperty.title = Upload a new interest in land or property from a connected party file question
viewChangeNewFileUpload.interestInLandOrProperty.heading = Interest in land or property from a connected party

viewChangeNewFileUpload.tangibleMoveableProperty = Download previously added file for tangible moveable property acquired from an arm’s length party
viewChangeNewFileUpload.tangibleMoveableProperty.title = Upload a new tangible moveable property acquired from an arm’s length party file question
viewChangeNewFileUpload.tangibleMoveableProperty.heading = Tangible moveable property acquired from an arm’s length party

viewChangeNewFileUpload.outstandingLoans = Download previously added file for outstanding loans made to someone else
viewChangeNewFileUpload.outstandingLoans.title = Upload a new outstanding loans made to someone else file question
viewChangeNewFileUpload.outstandingLoans.heading = Outstanding loans made to someone else

viewChangeNewFileUpload.armsLengthLandOrProperty = Download previously added file for arm’s length land or property
viewChangeNewFileUpload.armsLengthLandOrProperty.title = Upload a new arm’s length land or property file question
viewChangeNewFileUpload.armsLengthLandOrProperty.heading = Arm’s length land or property

viewChangeNewFileUpload.unquotedShares = Download previously added file for unquoted shares from an arm’s length party
viewChangeNewFileUpload.unquotedShares.title = Upload a new unquoted shares from an arm’s length party file question
viewChangeNewFileUpload.unquotedShares.heading = Unquoted shares from an arm’s length party

viewChangeNewFileUpload.assetFromConnectedParty = Download previously added file for asset, other than land or property, acquired from a connected party
viewChangeNewFileUpload.assetFromConnectedParty.title = Upload a new file for any asset, other than land or property, acquired from a connected party question
viewChangeNewFileUpload.assetFromConnectedParty.heading = Any asset, other than land or property, acquired from a connected party
>>>>>>> e29a081f

viewChange.personalDetails.firstName = First name of scheme member
viewChange.personalDetails.lastName = Last name of scheme member
viewChange.personalDetails.nino = National insurance
viewChange.personalDetails.reasonNoNINO = The reason why {0} does not have a National Insurance number
viewChange.personalDetails.dob = Date of birth

viewChange.doesHaveNino.title = Does member have a National Insurance number?
viewChange.doesHaveNino.heading = Does {0} have a National Insurance number?
viewChange.doesHaveNino.required = Select yes or no to continue

viewChange.personalDetails.updateNino.title = Update member’s National Insurance number
viewChange.personalDetails.updateNino.heading = Update member’s National Insurance number
viewChange.personalDetails.updateNino.nino = Member’s updated National Insurance number
viewChange.personalDetails.updateNino.upload.error.invalid = Member’s National Insurance number must be 2 letters, 6 numbers, then A, B, C or D. For example, QQ123456C
viewChange.personalDetails.updateNino.upload.error.required = Enter member’s updated National Insurance number, or go back to task list

viewChange.personalDetails.updateFirstName.title = Update member’s first name
viewChange.personalDetails.updateFirstName.heading = Update member’s first name
viewChange.personalDetails.updateFirstName.firstName = Member’s updated first name
viewChange.personalDetails.firstName.upload.error.invalid = Member’s first name must only include valid characters
viewChange.personalDetails.firstName.upload.error.length = Member's first name must be 35 characters or fewer

viewChange.personalDetails.updateLastName.title = Update member’s last name
viewChange.personalDetails.updateLastName.heading = Update member’s last name
viewChange.personalDetails.updateLastName.lastName = Member’s updated last name
viewChange.personalDetails.lastName.upload.error.invalid = Member’s last name must only include valid characters
viewChange.personalDetails.lastName.upload.error.length = Member's last name must be 35 characters or fewer

viewChange.personalDetails.updateNoNinoReason.title = Why does member not have a National Insurance number?
viewChange.personalDetails.updateNoNinoReason.heading =  Why does {0} not have a National Insurance number?
viewChange.personalDetails.updateNoNinoReason.upload.error.invalid = Reason for not having National Insurance Number must only include valid characters
viewChange.personalDetails.updateNoNinoReason.upload.error.required = Reason for not having National Insurance Number must be entered

memberDetails.firstName.upload.error.required = Member’s first name is missing
memberDetails.firstName.upload.error.invalid = Member’s first name is invalid
memberDetails.firstName.upload.error.length = Member’s first name must only include valid characters and 35 characters or fewer
memberDetails.lastName.upload.error.required = Member’s last name is missing
memberDetails.lastName.upload.error.invalid = Member’s last name is invalid
memberDetails.lastName.upload.error.length = Member’s last name must only include valid characters and 35 characters or fewer
memberDetailsNino.upload.error.required = Member’s National Insurance number must be 2 letters, 6 numbers, then A, B, C or D. For example, QQ123456C
memberDetailsNino.upload.error.invalid = Member’s National Insurance number must be 2 letters, 6 numbers, then A, B, C or D. For example, QQ123456C
memberDetails.dateOfBirth.upload.error.required.all = Member’s date of birth is missing
memberDetails.dateOfBirth.upload.error.required.day = Member’s date of birth must be a real date
memberDetails.dateOfBirth.upload.error.required.month = Member’s date of birth must be a real date
memberDetails.dateOfBirth.upload.error.required.year = Member’s date of birth must be a real date
memberDetails.dateOfBirth.upload.error.required.two = Date of birth must include a {0} and {1}
memberDetails.dateOfBirth.upload.error.invalid.date = Member’s date of birth must be in the format DD/MM/YYYY or DD-MM-YYYY. For example, 31/01/1970
memberDetails.dateOfBirth.error.invalid.characters = Member’s date of birth must be in the format DD/MM/YYYY or DD-MM-YYYY. For example, 31/01/1970
memberDetails.dateOfBirth.upload.error.invalid.characters = Member’s date of birth must be in the format DD/MM/YYYY or DD-MM-YYYY. For example, 31/01/1970
memberDetails.dateOfBirth.upload.error.future = Member’s date of birth must be before {0}
memberDetails.dateOfBirth.upload.error.after = Member’s date of birth must be in the format DD/MM/YYYY or DD-MM-YYYY. For example, 31/01/1970
memberDetails.dateOfBirth.error.format = Member’s date of birth must be in the format DD/MM/YYYY or DD-MM-YYYY. For example, 31/01/1970
memberDetailsNino.upload.error.duplicate = National Insurance number is already in use and cannot be duplicated

memberDetails.fileUploadTooManyErrors.title = Member details file is missing information
memberDetails.fileUploadTooManyErrors.heading = Your member details file is missing information or incorrectly formatted


interestInLandOrProperty.held.error.required = Select yes or no
interestInLandOrProperty.held.title = Land or property contributions made
interestInLandOrProperty.held.heading = Was any land or property from a connected party held for any member during the period of this return?

interestInLandOrProperty.download.template.file.title = Download the interest in land or property template file
interestInLandOrProperty.download.template.file.heading = Download the interest in land or property template file
interestInLandOrProperty.download.template.file.paragraph = You need to use the .csv template provided. Each row of the file corresponds to one member of the scheme. Complete all of the relevant columns for each member.
interestInLandOrProperty.download.template.file.weNeedFromYou.heading = Data we need from you
interestInLandOrProperty.download.template.file.weNeedFromYou.paragraph = You need to tell us details of land or property transactions including:

interestInLandOrProperty.standard.upload.title = Upload your interest in land or property file
interestInLandOrProperty.standard.upload.heading = Upload your interest in land or property file
interestInLandOrProperty.standard.upload.paragraph = You need to use the .csv template provided. You should include the tax year that you are submitting the return for in the saved name of the file.
interestInLandOrProperty.standard.upload.details.paragraph = Uploading a file will overwrite any data for interest in land or property that you have previously added for this scheme. Make sure that all information is correct before you upload the file.
interestInLandOrProperty.amend.upload.title = Upload a new interest in land or property from a connected party file
interestInLandOrProperty.amend.upload.heading = Upload a new interest in land or property from a connected party file
interestInLandOrProperty.amend.upload.paragraph.textWithLink = You can use the file template
interestInLandOrProperty.amend.upload.paragraph.rest = or you can edit and upload the existing file you have saved on your own system.
<<<<<<< HEAD
interestInLandOrProperty.amend.upload.details.paragraph = Uploading a new file will overwrite all data for (asset type) you have previously added for this scheme.
interestInLandOrProperty.amend.listItemsHeader = You must:
interestInLandOrProperty.amend.listItems1 = make sure the file is in a .csv format
interestInLandOrProperty.amend.listItems2 = include any additional members you want to add
interestInLandOrProperty.amend.listItems3 = check the new file contains the most up to date member details
=======
interestInLandOrProperty.amend.upload.details.paragraph = Uploading a new file will overwrite all data for interest in land or property from a connected party file you have previously added for this scheme.
>>>>>>> e29a081f

interestInLandOrProperty.loading.uploading.title = Interest in land or property file upload in progress
interestInLandOrProperty.loading.uploading.heading = Your interest in land or property from a connected party file is uploading
interestInLandOrProperty.loading.uploading.description = This may take a few minutes

interestInLandOrProperty.file.name.check.title = Check your interest in land or property file
interestInLandOrProperty.file.name.check.heading = Check your interest in land or property from a connected party file
interestInLandOrProperty.file.name.check.error.required = Select Yes if the file is correct, or No to upload a different file

interestInLandOrProperty.loading.validating.title = Interest in land or property file validation in progress
interestInLandOrProperty.loading.validating.heading = We are validating your interest in land or property from a connected party file
interestInLandOrProperty.loading.validating.description = This may take a few minutes

interestInLandOrProperty.fileUploadErrorSummary.title = Error: There is a problem with your interest in land or property from a connected party file upload
interestInLandOrProperty.fileUploadErrorSummary.heading = There is a problem with your interest in land or property from a connected party file upload

landOrProperty.transactionCount.upload.error.required = Enter the number of land or property transactions
landOrProperty.transactionCount.upload.error.invalid = Number of transactions must be numerical using 0 - 9 characters
landOrProperty.transactionCount.upload.error.tooSmall = Number of transactions is too small (Min 1)
landOrProperty.transactionCount.upload.error.tooBig = Number of transactions is too big (Max 50)

landOrProperty.acquisitionDate.upload.error.required = Missing date the asset was acquired
landOrProperty.acquisitionDate.upload.error.required.date = Missing date the asset was acquired
landOrProperty.acquisitionDate.upload.error.invalid.date = Use a correct date format for acquisition date
landOrProperty.acquisitionDate.upload.error.invalid.characters = Acquisition date format is incorrect. Use a correct date format DD/MM/YYYY or DD-MM-YYYY

landOrProperty.isThereARegistryReference.upload.error.required = Missing yes or no for Is there a Land Registry reference
landOrProperty.isThereARegistryReference.upload.error.invalid = Missing yes or no for Is there a Land Registry reference

landOrProperty.landRegistryReferenceOrReason.upload.error.required = Land registry reference number or reason for no land registry reference required
landOrProperty.landRegistryReferenceOrReason.upload.error.tooLong = Land registry reference number or reason for no land registry reference is too long

landOrProperty.acquireFromName.upload.error.required = Missing who assets was acquired from
landOrProperty.acquireFromName.upload.error.tooLong = Acquired from name must only include valid characters and 160 characters or fewer
landOrProperty.acquiredFromType.upload.error.required = Where land or property was acquired from question is required
landOrProperty.acquiredFromType.upload.error.invalid = Enter one of these options for where land or property was acquired from: INDIVIDUAL, COMPANY, PARTNERSHIP, or OTHER.
landOrProperty.acquirerNino.upload.error.invalid = National Insurance number must be 2 letters, 6 numbers, then A, B, C or D. For example, QQ123456C
landOrProperty.acquirerNino.upload.error.required = Enter a National Insurance Number (NINO) or reason for not having this
landOrProperty.acquirerCrn.upload.error.required = Enter a Company Registration Number (CRN) or reason for not having this
landOrProperty.acquirerCrn.upload.error.invalid = Company Registration Number must be minimum of 7 characters, maximum of 8 characters, for example NNNNNNN or ANNNNNN
landOrProperty.acquirerUtr.upload.error.required = Enter a Unique Taxpayer Reference (UTR) or reason for not having this
landOrProperty.acquirerUtr.upload.error.invalid = Unique Taxpayer Reference must be 10 characters using numerical 0-9
landOrProperty.noIdOrAcquiredFromAnother.upload.error.required = At least of the fields (Nino, CRN, UTR or OTHER) must be entered.
landOrProperty.noIdOrAcquiredFromAnother.upload.error.tooLong = Details of the land or property that was aquired from another source, or reason for not having the individuals National Insurance number, the CRN or the UTR has a limit of 160 characters.

landOrProperty.totalCostOfLandOrPropertyAcquired.upload.error.required = Total cost of land or property acquired missing
landOrProperty.totalCostOfLandOrPropertyAcquired.upload.error.numericValueRequired = Enter total cost of land or property acquired in pounds and pence
landOrProperty.totalCostOfLandOrPropertyAcquired.upload.error.tooBig = Total cost of land or property acquired is too big
landOrProperty.totalCostOfLandOrPropertyAcquired.upload.error.tooSmall = Total cost of land or property acquired is too small

landOrProperty.supportedByAnIndependent.upload.error.required = Enter yes or no for Is the transaction supported by an independent valuation
landOrProperty.supportedByAnIndependent.upload.error.invalid = Enter yes or no for Is the transaction supported by an independent valuation

landOrProperty.isPropertyHeldJointly.upload.error.required = Is property jointly held missing answer
landOrProperty.isPropertyHeldJointly.upload.error.invalid = Enter yes or no for Is property jointly held
landOrProperty.personCount.upload.error.required = Count of joint owners missing
landOrProperty.personCount.upload.error.invalid = Count of joint must be numerical using 0 - 9 characters
landOrProperty.personCount.upload.error.tooBig = Maximum of 9.999.999 joint owners allowed
landOrProperty.personCount.upload.error.tooSmall = Minimum 1 must be entered for count of joint owners

landOrProperty.isPropertyDefinedAsSchedule29a.upload.error.required = "Is any part of the land or property residential property as defined by schedule 29a Finance Act 2004?" is required
landOrProperty.isPropertyDefinedAsSchedule29a.upload.error.invalid = Enter yes or no for "Is any part of the land or property residential property as defined by schedule 29a Finance Act 2004?"

landOrProperty.isLeased.upload.error.required = Missing answer to Is the land or property leased?
landOrProperty.isLeased.upload.error.invalid = Enter yes or no for Is the land or property leased?
landOrProperty.lesseePersonCount.upload.error.required = Count of lessee missing
landOrProperty.lesseePersonCount.upload.error.invalid = Count of lessee must be numerical using 0 - 9 characters
landOrProperty.lesseePersonCount.upload.error.tooBig = Maximum of 9.999.999 lessee count allowed
landOrProperty.lesseePersonCount.upload.error.tooSmall = Minimum 1 must be entered for lessee count
landOrProperty.lesseePersonNames.upload.error.required = Lessee names must be entered
landOrProperty.lesseePersonNames.upload.error.tooLong = Maximum of 160 character allowed for lessee names
landOrProperty.anyLesseeConnected.upload.error.required = Missing answer to Are any of the lessees a connected party?
landOrProperty.anyLesseeConnected.upload.error.invalid = Enter yes or no for Are any of the lessees a connected party?
landOrProperty.leaseDate.upload.error.required.all = Lease date format is incorrect. Use a correct date format DD/MM/YYYY or DD-MM-YYYY
landOrProperty.leaseDate.upload.error.required.day = Lease date format is incorrect. Use a correct date format DD/MM/YYYY or DD-MM-YYYY
landOrProperty.leaseDate.upload.error.required.month = Lease date format is incorrect. Use a correct date format DD/MM/YYYY or DD-MM-YYYY
landOrProperty.leaseDate.upload.error.required.year = Lease date format is incorrect. Use a correct date format DD/MM/YYYY or DD-MM-YYYY
landOrProperty.leaseDate.upload.error.required.two = Lease date format is incorrect. Use a correct date format DD/MM/YYYY or DD-MM-YYYY
landOrProperty.leaseDate.upload.error.invalid.date = Use a correct date for lease date
landOrProperty.leaseDate.upload.error.invalid.characters = Lease date format is incorrect. Use a correct date format DD/MM/YYYY or DD-MM-YYYY
landOrProperty.leaseDate.upload.error.required.date =  Missing lease date
landOrProperty.leaseAmount.upload.error.required = Missing lease amount
landOrProperty.leaseAmount.upload.error.numericValueRequired = Enter lease amount in pounds and pence
landOrProperty.leaseAmount.upload.error.tooBig = Lease amount is too big
landOrProperty.leaseAmount.upload.error.tooSmall = Lease amount is too small

landOrProperty.totalAmountOfIncomeAndReceipts.upload.error.required = Missing total amount of income and receipts
landOrProperty.totalAmountOfIncomeAndReceipts.upload.error.numericValueRequired = Enter total amount of income and receipts in pounds and pence
landOrProperty.totalAmountOfIncomeAndReceipts.upload.error.tooBig = Total amount of income and receipts is too big
landOrProperty.totalAmountOfIncomeAndReceipts.upload.error.tooSmall = Total amount of income and receipts is too small

landOrProperty.isAnyDisposalMade.upload.error.required = Were disposals made missing. Enter yes or no
landOrProperty.isAnyDisposalMade.upload.error.invalid = Enter yes or no if disposals were made
landOrProperty.disposedAmount.upload.error.required = Missing total amount of the disposal of a leasehold interest in land or property
landOrProperty.disposedAmount.upload.error.numericValueRequired = Enter total amount of the disposal of a leasehold interest in land or property in pounds and pence
landOrProperty.disposedAmount.upload.error.tooBig =  Total amount of the disposal of a leasehold interest in land or property is too big
landOrProperty.disposedAmount.upload.error.tooSmall =  Total amount of the disposal of a leasehold interest in land or property is too small
landOrProperty.disposedNames.upload.error.required = Disposal names must be entered
landOrProperty.disposedNames.upload.error.tooLong = Maximum of 160 character allowed for disposal names
landOrProperty.anyConnectedPurchaser.upload.error.required = Missing answer to Are any of the purchasers connected parties?
landOrProperty.anyConnectedPurchaser.upload.error.invalid = Enter yes or no for Are any of the purchasers connected parties?
landOrProperty.isTransactionSupported.upload.error.required = Transaction supported by independent valuation missing
landOrProperty.isTransactionSupported.upload.error.invalid = Enter yes or no if transaction was supported by independent valuation
landOrProperty.isFullyDisposedOf.upload.error.required = Missing if property been fully disposed of
landOrProperty.isFullyDisposedOf.upload.error.invalid = Enter yes or no if property has been fully disposed of

landOrProperty.ninoNumbers.upload.error.duplicated = National Insurance number is already in use and cannot be duplicated

interestInLandOrProperty.fileUploadTooManyErrors.title = Error: Interest in land or property file missing information
interestInLandOrProperty.fileUploadTooManyErrors.heading = Your interest in land or property from a connected party file is missing information or incorrectly formatted

interestInLandOrProperty.fileUploadSuccess.title = Interest in land or property file upload success
interestInLandOrProperty.fileUploadSuccess.heading = Your interest in land or property from a connected party file upload was successful
interestInLandOrProperty.fileUploadSuccess.paragraph = {0} was successfully uploaded and added to the event.



armsLengthLandOrProperty.held.error.required = Select yes or no
armsLengthLandOrProperty.held.title = Arm''s length land or property held
armsLengthLandOrProperty.held.heading = Was any arm''s length land or property held for any member during the period of this return?

armsLengthLandOrProperty.download.template.file.title = Download the arm''s length land or property template file
armsLengthLandOrProperty.download.template.file.heading = Download the arm''s length land or property template file
armsLengthLandOrProperty.download.template.file.paragraph = You need to use the .csv template provided. Each row of the file corresponds to one asset of the scheme. Complete all of the relevant columns for each member.
armsLengthLandOrProperty.download.template.file.weNeedFromYou.heading = Data we need from you
armsLengthLandOrProperty.download.template.file.weNeedFromYou.paragraph = You need to tell us details of arm’s length land or property transactions including:

armsLengthLandOrProperty.standard.upload.title = Upload your arm''s length land or property file
armsLengthLandOrProperty.standard.upload.heading = Upload your arm''s length land or property file
armsLengthLandOrProperty.standard.upload.paragraph = You need to use the .csv template provided.
armsLengthLandOrProperty.standard.upload.details.paragraph = Uploading a file will overwrite any data for arm’s length land or property that you have previously added for this scheme. Make sure that all information is correct before you upload the file.
armsLengthLandOrProperty.amend.upload.title = Upload a new arm’s length land or property file
armsLengthLandOrProperty.amend.upload.heading = Upload a new arm’s length land or property file
armsLengthLandOrProperty.amend.upload.paragraph.textWithLink = You can use the file template
armsLengthLandOrProperty.amend.upload.paragraph.rest = or you can edit and upload the existing file you have saved on your own system.
armsLengthLandOrProperty.amend.upload.details.paragraph = Uploading a new file will overwrite all data for arm’s length land or property you have previously added for this scheme.
<<<<<<< HEAD
armsLengthLandOrProperty.amend.listItemsHeader = You must:
armsLengthLandOrProperty.amend.listItems1 = make sure the file is in a .csv format
armsLengthLandOrProperty.amend.listItems2 = include any additional members you want to add
armsLengthLandOrProperty.amend.listItems3 = check the new file contains the most up to date member details
=======
>>>>>>> e29a081f

armsLengthLandOrProperty.loading.uploading.title = Arm''s length land or property file upload in progress
armsLengthLandOrProperty.loading.uploading.heading = Your arm''s length land or property file is uploading
armsLengthLandOrProperty.loading.uploading.description = This may take a few minutes

armsLengthLandOrProperty.file.name.check.title = Check your arm''s length land or property file
armsLengthLandOrProperty.file.name.check.heading = Check your arm''s length land or property file
armsLengthLandOrProperty.file.name.check.error.required = Select Yes if the file is correct, or No to upload a different file

armsLengthLandOrProperty.loading.validating.title = Arm''s length land or property file validation in progress
armsLengthLandOrProperty.loading.validating.heading = We are validating your arm''s length land or property file
armsLengthLandOrProperty.loading.validating.description = This may take a few minutes

armsLengthLandOrProperty.fileUploadErrorSummary.title = Error: There is a problem with your arm''s length land or property file upload
armsLengthLandOrProperty.fileUploadErrorSummary.heading = There is a problem with your arm''s length land or property file upload

armsLengthLandOrProperty.fileUploadTooManyErrors.title = Error: Arm''s length land or property file missing information
armsLengthLandOrProperty.fileUploadTooManyErrors.heading = Your arm''s length land or property file is missing information or incorrectly formatted

armsLengthLandOrProperty.fileUploadSuccess.title = Arm''s length land or property file upload success
armsLengthLandOrProperty.fileUploadSuccess.heading = Your arm''s length land or property file upload was successful
armsLengthLandOrProperty.fileUploadSuccess.paragraph = {0} was successfully uploaded and added to the event. Select continue to view the changes.



tangibleMoveableProperty.held.error.required = Select yes or no
tangibleMoveableProperty.held.title = Tangible moveable property held
tangibleMoveableProperty.held.heading = Was any tangible moveable property, acquired from an arm’s length party, held for any member during the period of this return?

tangibleMoveableProperty.download.template.file.title = Download the tangible moveable template file
tangibleMoveableProperty.download.template.file.heading = Download the tangible moveable template file
tangibleMoveableProperty.download.template.file.paragraph = You need to use the .csv template provided. Each row of the file corresponds to one asset of the scheme. Complete all of the relevant columns for each member.
tangibleMoveableProperty.download.template.file.weNeedFromYou.heading = Data we need from you
tangibleMoveableProperty.download.template.file.weNeedFromYou.paragraph = You need to tell us details of tangible moveable property transactions including:

tangibleMoveableProperty.standard.upload.title = Upload your tangible moveable property file
tangibleMoveableProperty.standard.upload.heading = Upload your tangible moveable property file
tangibleMoveableProperty.standard.upload.paragraph = You need to use the .csv template provided. You should include the tax year that you are submitting the return for in the saved name of the file.
tangibleMoveableProperty.standard.upload.details.paragraph = Uploading a file will overwrite any data for tangible moveable property that you have previously added for this scheme. Make sure that all information is correct before you upload the file.
<<<<<<< HEAD
tangibleMoveableProperty.amend.upload.title = Upload a new  tangible moveable property acquired from an arm’s length party file
=======
tangibleMoveableProperty.amend.upload.title = Upload a new tangible moveable property acquired from an arm’s length party file
>>>>>>> e29a081f
tangibleMoveableProperty.amend.upload.heading = Upload a new tangible moveable property acquired from an arm’s length party file
tangibleMoveableProperty.amend.upload.paragraph.textWithLink = You can use the file template
tangibleMoveableProperty.amend.upload.paragraph.rest = or you can edit and upload the existing file you have saved on your own system.
tangibleMoveableProperty.amend.upload.details.paragraph = Uploading a new file will overwrite all data for tangible moveable property acquired from an arm’s length party you have previously added for this scheme.
<<<<<<< HEAD
tangibleMoveableProperty.amend.listItemsHeader = You must:
tangibleMoveableProperty.amend.listItems1 = make sure the file is in a .csv format
tangibleMoveableProperty.amend.listItems2 = include any additional members you want to add
tangibleMoveableProperty.amend.listItems3 = check the new file contains the most up to date member details
=======
>>>>>>> e29a081f

tangibleMoveableProperty.loading.uploading.title = Tangible moveable property file upload in progress
tangibleMoveableProperty.loading.uploading.heading = Your tangible moveable property acquired from an arm''s length party file is uploading
tangibleMoveableProperty.loading.uploading.description = This may take a few minutes

tangibleMoveableProperty.file.name.check.title = Check your tangible moveable property file
tangibleMoveableProperty.file.name.check.heading = Check your tangible moveable property acquired from an arm’s length party file
tangibleMoveableProperty.file.name.check.error.required = Select Yes if the file is correct, or No to upload a different file

tangibleMoveableProperty.loading.validating.title = Tangible moveable property file validation in progress
tangibleMoveableProperty.loading.validating.heading = We are validating your tangible moveable property acquired from an arm''s length party file
tangibleMoveableProperty.loading.validating.description = This may take a few minutes

tangibleMoveableProperty.fileUploadSuccess.title = Tangible moveable property file upload success
tangibleMoveableProperty.fileUploadSuccess.heading = Your tangible moveable property acquired from an arm’s length party file upload was successful
tangibleMoveableProperty.fileUploadSuccess.paragraph = {0} was successfully uploaded and added to the event.

tangibleMoveableProperty.fileUploadErrorSummary.title = Error: There is a problem with your tangible moveable property file upload
tangibleMoveableProperty.fileUploadErrorSummary.heading = There is a problem with your tangible moveable property acquired from an arm''s length party file upload

tangibleMoveableProperty.fileUploadTooManyErrors.title = Error: Tangible moveable property file missing information
tangibleMoveableProperty.fileUploadTooManyErrors.heading = Your tangible moveable property acquired from an arm’s length party file is missing information or incorrectly formatted

tangibleMoveableProperty.transactionCount.upload.error.required = Missing the number of tangible moveable property transactions
tangibleMoveableProperty.transactionCount.upload.error.invalid = Number of transactions must be numerical using 0-9 characters
tangibleMoveableProperty.transactionCount.upload.error.tooSmall = Number of transactions is too small (Minimum 1)
tangibleMoveableProperty.transactionCount.upload.error.tooBig = Number of transactions is too big (maximum of 50)

tangibleMoveableProperty.descriptionOfAsset.upload.error.required = Missing description of asset
tangibleMoveableProperty.descriptionOfAsset.upload.error.tooLong = Description of asset has a maximum of 160 characters.

tangibleMoveableProperty.dateOfAcquisitionAsset.upload.error.required.all = Acquisition date format is incorrect. Use a correct date format DD/MM/YYYY or DD-MM-YYYY
tangibleMoveableProperty.dateOfAcquisitionAsset.upload.error.required.day = Acquisition date format is incorrect. Use a correct date format DD/MM/YYYY or DD-MM-YYYY
tangibleMoveableProperty.dateOfAcquisitionAsset.upload.error.required.month = Acquisition date format is incorrect. Use a correct date format DD/MM/YYYY or DD-MM-YYYY
tangibleMoveableProperty.dateOfAcquisitionAsset.upload.error.required.year = Acquisition date format is incorrect. Use a correct date format DD/MM/YYYY or DD-MM-YYYY
tangibleMoveableProperty.dateOfAcquisitionAsset.upload.error.required.two = Acquisition date format is incorrect. Use a correct date format DD/MM/YYYY or DD-MM-YYYY
tangibleMoveableProperty.dateOfAcquisitionAsset.upload.error.invalid.date = Use a correct date for acquisition date
tangibleMoveableProperty.dateOfAcquisitionAsset.upload.error.invalid.characters = Acquisition date format is incorrect. Use a correct date format DD/MM/YYYY or DD-MM-YYYY
tangibleMoveableProperty.dateOfAcquisitionAsset.upload.error.required.date = Missing date the asset was acquired

tangibleMoveableProperty.totalCostAsset.upload.error.required = Total cost of tangible moveable property acquired missing
tangibleMoveableProperty.totalCostAsset.upload.error.numericValueRequired = Enter total cost of tangible moveable property acquired in pounds and pence
tangibleMoveableProperty.totalCostAsset.upload.error.tooBig = Total cost of tangible moveable property acquired is too big
tangibleMoveableProperty.totalCostAsset.upload.error.tooSmall = Total cost of tangible moveable property acquired is too small

tangibleMoveableProperty.whoAcquiredFromName.upload.error.required = Missing who asset was acquired from
tangibleMoveableProperty.whoAcquiredFromName.upload.error.tooLong = Name must only include valid characters and 160 characters or fewer

tangibleMoveableProperty.isTxSupportedByIndependentValuation.upload.error.required = Transaction supported by independent valuation missing, enter yes or no
tangibleMoveableProperty.isTxSupportedByIndependentValuation.upload.error.length = Enter yes or no if transaction was supported by Independent Valuation
tangibleMoveableProperty.isTxSupportedByIndependentValuation.upload.error.invalid = Enter yes or no if transaction was supported by Independent Valuation

tangibleMoveableProperty.totalAmountIncomeReceiptsTaxYear.upload.error.required = Total amount of income and receipts of tangible moveable property acquired missing
tangibleMoveableProperty.totalAmountIncomeReceiptsTaxYear.upload.error.numericValueRequired = Enter total amount of income and receipts received in pounds and pence
tangibleMoveableProperty.totalAmountIncomeReceiptsTaxYear.upload.error.tooBig = Total amount of income and receipts received is too big
tangibleMoveableProperty.totalAmountIncomeReceiptsTaxYear.upload.error.tooSmall = Total amount of income and receipts received is too small

tangibleMoveableProperty.isTotalCostValueOrMarketValue.upload.error.required = Enter cost value or market value
tangibleMoveableProperty.isTotalCostValueOrMarketValue.upload.error.invalid = Enter cost value or market value

tangibleMoveableProperty.totalCostValueTaxYearAsset.upload.error.required = Total cost or market value of asset acquired missing
tangibleMoveableProperty.totalCostValueTaxYearAsset.upload.error.numericValueRequired = Enter total cost or market value of asset in pounds and pence
tangibleMoveableProperty.totalCostValueTaxYearAsset.upload.error.tooBig = Total cost or market value of asset is too big
tangibleMoveableProperty.totalCostValueTaxYearAsset.upload.error.tooSmall = Total cost or market value of asset is too small

tangibleMoveableProperty.wereAnyDisposalOnThisDuringTheYear.upload.error.required = Missing if disposal of property, enter yes or no
tangibleMoveableProperty.wereAnyDisposalOnThisDuringTheYear.upload.error.length = Enter Yes or No if there was any disposal made on the asset
tangibleMoveableProperty.wereAnyDisposalOnThisDuringTheYear.upload.error.invalid = Enter Yes or No if there was any disposal made on the asset

tangibleMoveableProperty.totalConsiderationAmountSaleIfAnyDisposal.upload.error.required = Enter the total amount of consideration received from the sale or disposal of the asset
tangibleMoveableProperty.totalConsiderationAmountSaleIfAnyDisposal.upload.error.numericValueRequired = Enter amount as whole number and to two decimal places
tangibleMoveableProperty.totalConsiderationAmountSaleIfAnyDisposal.upload.error.tooBig = Enter amount as whole number and to two decimal places
tangibleMoveableProperty.totalConsiderationAmountSaleIfAnyDisposal.upload.error.tooSmall = Enter amount as whole number and to two decimal places

tangibleMoveableProperty.namesOfPurchasers.upload.error.required = Missing names of purchasers

tangibleMoveableProperty.areAnyPurchasersConnected.upload.error.required = Missing if any of the purchasers are connected parties
tangibleMoveableProperty.areAnyPurchasersConnected.upload.error.invalid = Enter yes or no if any of the purchasers are connected parties

tangibleMoveableProperty.isTransactionSupportedByIndependentValuation.upload.error.required = Transaction supported by independent valuation missing
tangibleMoveableProperty.isTransactionSupportedByIndependentValuation.upload.error.length = Enter yes or no if transaction was supported by independent valuation
tangibleMoveableProperty.isTransactionSupportedByIndependentValuation.upload.error.invalid = Enter yes or no if transaction was supported by independent valuation

tangibleMoveableProperty.isAnyPartAssetStillHeld.upload.error.required = Enter yes or no if any part of asset still held
tangibleMoveableProperty.isAnyPartAssetStillHeld.upload.error.length = Enter yes or no if any part of the asset still held
tangibleMoveableProperty.isAnyPartAssetStillHeld.upload.error.invalid = Enter yes or no if any part of the asset still held

outstandingLoans.held.error.required = Select yes or no
outstandingLoans.held.title = Separate loans made or outstanding
outstandingLoans.held.heading = Were any separate loans made or outstanding for any member during the period of this return?

outstandingLoans.download.template.file.title = Download the outstanding loans template file
outstandingLoans.download.template.file.heading = Download the outstanding loans template file
outstandingLoans.download.template.file.paragraph = You need to use the .csv template provided. Each row of the file corresponds to one asset of the scheme. Complete all of the relevant columns for each member.
outstandingLoans.download.template.file.weNeedFromYou.heading = Data we need from you
outstandingLoans.download.template.file.weNeedFromYou.paragraph = You need to tell us details of separate loans made or outstanding, including:

outstandingLoans.standard.upload.title = Upload your outstanding loans file
outstandingLoans.standard.upload.heading = Upload your outstanding loans file
outstandingLoans.standard.upload.paragraph = You need to use the .csv template provided.
outstandingLoans.standard.upload.details.paragraph = Uploading a file will overwrite any data for outstanding loans that you have previously added for this scheme. Make sure that all information is correct before you upload the file.

outstandingLoans.amend.upload.title = Upload a new outstanding loans made to someone else file
outstandingLoans.amend.upload.heading = Upload a new outstanding loans made to someone else file
outstandingLoans.amend.upload.paragraph.textWithLink = You can use the file template
outstandingLoans.amend.upload.paragraph.rest = or you can edit and upload the existing file you have saved on your own system.
outstandingLoans.amend.upload.details.paragraph = Uploading a new file will overwrite all data for outstanding loans made to someone else you have previously added for this scheme.
<<<<<<< HEAD
outstandingLoans.amend.listItemsHeader = You must:
outstandingLoans.amend.listItems1 = make sure the file is in a .csv format
outstandingLoans.amend.listItems2 = include any additional members you want to add
outstandingLoans.amend.listItems3 = check the new file contains the most up to date member details
=======
>>>>>>> e29a081f

outstandingLoans.loading.uploading.title = Outstanding loans file upload in progress
outstandingLoans.loading.uploading.heading = Your outstanding loans made to someone else file is uploading
outstandingLoans.loading.uploading.description = This may take a few minutes

outstandingLoans.file.name.check.title = Check your outstanding loans file
outstandingLoans.file.name.check.heading = Check your outstanding loans made to someone else file
outstandingLoans.file.name.check.error.required = Select Yes if the file is correct, or No to upload a different file

outstandingLoans.loading.validating.title = Outstanding loans file validation in progress
outstandingLoans.loading.validating.heading = We are validating your outstanding loans made to someone else file
outstandingLoans.loading.validating.description = This may take a few minutes

outstandingLoans.fileUploadSuccess.title = Outstanding loans file upload success
outstandingLoans.fileUploadSuccess.heading = Your outstanding loans made to someone else file upload was successful
outstandingLoans.fileUploadSuccess.paragraph = {0} was successfully uploaded and added to the event.

outstandingLoans.fileUploadErrorSummary.title = Error: There is a problem with your outstanding loans file upload
outstandingLoans.fileUploadErrorSummary.heading = There is a problem with your outstanding loans made to someone else file upload

outstandingLoans.fileUploadTooManyErrors.title = Error: Outstanding loans file missing information
outstandingLoans.fileUploadTooManyErrors.heading = Your outstanding loans made to someone else file is missing information or incorrectly formatted

outstandingLoans.transactionCount.upload.error.required = Enter the number of land or property transactions
outstandingLoans.transactionCount.upload.error.invalid = Number of transactions must be numerical using 0 - 9 characters
outstandingLoans.transactionCount.upload.error.tooSmall = Number of transactions is too small (Min 1)
outstandingLoans.transactionCount.upload.error.tooBig = Number of transactions is too big (Max 50)

outstandingLoans.loanRecipientName.upload.error.required = Missing name of the loan recipient
outstandingLoans.loanRecipientName.upload.error.tooLong = Loan recipient name has a 160 character limit

outstandingLoans.dateOfLoan.upload.error.required.all = Date of loan must be in the format DD/MM/YYYY or DD-MM-YYYY. For example, 31/01/1970
outstandingLoans.dateOfLoan.upload.error.required.day = Date of loan must be in the format DD/MM/YYYY or DD-MM-YYYY. For example, 31/01/1970
outstandingLoans.dateOfLoan.upload.error.required.month = Date of loan must be in the format DD/MM/YYYY or DD-MM-YYYY. For example, 31/01/1970
outstandingLoans.dateOfLoan.upload.error.required.year = Date of loan must be in the format DD/MM/YYYY or DD-MM-YYYY. For example, 31/01/1970
outstandingLoans.dateOfLoan.upload.error.required.two = Date of loan must be in the format DD/MM/YYYY or DD-MM-YYYY. For example, 31/01/1970
outstandingLoans.dateOfLoan.upload.error.invalid.date = Date of loan must be a real date
outstandingLoans.dateOfLoan.upload.error.invalid.characters = Date of loan must be a real date
outstandingLoans.dateOfLoan.upload.error.required.date = Missing date of loan

outstandingLoans.amountOfLoan.upload.error.required = Amount of loan is missing
outstandingLoans.amountOfLoan.upload.error.numericValueRequired = Enter amount of loan as whole number and to two decimal places
outstandingLoans.amountOfLoan.upload.error.tooBig = The amount of loan is too big (has to be less than 999999999.99)
outstandingLoans.amountOfLoan.upload.error.tooSmall = The amount of loan is too small. Minimum of zero accepted

outstandingLoans.loanConnectedParty.upload.error.length = Missing if loan is associated with connected party. Enter yes or no
outstandingLoans.loanConnectedParty.upload.error.invalid = Enter yes or no if loan is associated with connected party

outstandingLoans.repayDate.upload.error.required.all = Use correct format DD/MM/YYYY or DD-MM-YYYY. For example, 31/01/2028
outstandingLoans.repayDate.upload.error.required.day = Use correct format DD/MM/YYYY or DD-MM-YYYY. For example, 31/01/2028
outstandingLoans.repayDate.upload.error.required.month = Use correct format DD/MM/YYYY or DD-MM-YYYY. For example, 31/01/2028
outstandingLoans.repayDate.upload.error.required.year = Use correct format DD/MM/YYYY or DD-MM-YYYY. For example, 31/01/2028
outstandingLoans.repayDate.upload.error.required.two = Use correct format DD/MM/YYYY or DD-MM-YYYY. For example, 31/01/2028
outstandingLoans.repayDate.upload.error.invalid.date = Dates must be a real date
outstandingLoans.repayDate.upload.error.invalid.characters = Dates must be a real date
outstandingLoans.repayDate.upload.error.required.date = Missing date the asset was acquired

outstandingLoans.interestRate.upload.error.required = Enter total amount of the interest rate on the loan as a percentage, as a whole number and to two decimal places
outstandingLoans.interestRate.upload.error.numericValueRequired = Enter total amount of the interest rate on the loan as a percentage, as a whole number and to two decimal places
outstandingLoans.interestRate.upload.error.tooBig = Interest rate on loan is too big
outstandingLoans.interestRate.upload.error.tooSmall = Interest rate on loan is too small
outstandingLoans.interestRate.upload.error.invalid = Enter total amount of the interest rate on the loan as a percentage, as a whole number and to two decimal places

outstandingLoans.loanSecurity.upload.error.length = Missing if security has been given, enter yes or no
outstandingLoans.loanSecurity.upload.error.invalid = Invalid If security has been given Enter 'yes' or 'no'

outstandingLoans.capitalPayment.upload.error.required = Missing what Capital Repayments have been received
outstandingLoans.capitalPayment.upload.error.numericValueRequired = Enter Capital Repayments amount as whole number and to two decimal places.
outstandingLoans.capitalPayment.upload.error.tooBig = The Capital Repayments amount is too big (has to be less than 999999999.99)
outstandingLoans.capitalPayment.upload.error.tooSmall = The Capital Repayments amount is too small. Minimum of zero accepted

outstandingLoans.arrearsOutstandingPrYearsAmt.upload.error.required = Missing arrears outstanding per years amount.
outstandingLoans.arrearsOutstandingPrYearsAmt.upload.error.numericValueRequired = Enter arrears outstanding per years amount as whole number and to two decimal places
outstandingLoans.arrearsOutstandingPrYearsAmt.upload.error.tooBig = The interest payment amount  is too big (has to be less than 999999999.99)
outstandingLoans.arrearsOutstandingPrYearsAmt.upload.error.tooSmall = The interest payment amount is too small. Minimum of zero accepted
outstandingLoans.arrearsOutstandingPrYearsAmt.upload.error.invalid = Enter interest payment  amount as whole number and to two decimal places

outstandingLoans.arrearsOutstandingPrYears.upload.error.length = Missing if there are any outstanding arrears from previous years. Enter yes or no
outstandingLoans.arrearsOutstandingPrYears.upload.error.invalid = Invalid if there are any outstanding arrears from previous years. Enter 'yes' or 'no'

outstandingLoans.outstandingYearEndAmount.upload.error.required = Missing amount outstanding at year end
outstandingLoans.outstandingYearEndAmount.upload.error.numericValueRequired = Enter amount outstanding as whole number and to two decimal places.
outstandingLoans.outstandingYearEndAmount.upload.error.tooBig = The amount outstanding of loan is too big (has to be less than 999999999.99)
outstandingLoans.outstandingYearEndAmount.upload.error.tooSmall = The amount outstanding is too small. Minimum of zero accepted

unquotedShares.held.error.required = Select yes or no
unquotedShares.held.title = Share transactions made
unquotedShares.held.heading = Were any transactions made for unquoted shares acquired from an arm''s length party by any member during the period of this return?

unquotedShares.download.template.file.title = Download the unquoted shares template file
unquotedShares.download.template.file.heading = Download the unquoted shares template file
unquotedShares.download.template.file.paragraph = You need to use the .csv template provided. Each row of the file corresponds to one asset of the scheme. Complete all of the relevant columns for each member.
unquotedShares.download.template.file.weNeedFromYou.heading = Data we need from you
unquotedShares.download.template.file.weNeedFromYou.paragraph = You need to tell us details of separate loans made or outstanding, including:

download.template.file.weNeedFromYou.loan.recipient = If the recipient is an individual, company, partnership or other and the National Insurance number, Company Registration Number or Unique Taxpayer Reference, if applicable
download.template.file.weNeedFromYou.loan.date = the date of the loan and repayment date
download.template.file.weNeedFromYou.loan.details = the interest rate, security on the loan, and the total amount

unquotedShares.standard.upload.title = Upload your unquoted shares file
unquotedShares.standard.upload.heading = Upload your unquoted shares file
unquotedShares.standard.upload.paragraph = You need to use the .csv template provided.
unquotedShares.standard.upload.details.paragraph = Uploading a file will overwrite any data for unquoted shares that you have previously added for this scheme. Make sure that all information is correct before you upload the file.

<<<<<<< HEAD
unquotedShares.amend.upload.title = Upload a new unquoted shares from an arm?s length party file
unquotedShares.amend.upload.heading = Upload a new unquoted shares from an arm?s length party file
unquotedShares.amend.upload.paragraph.textWithLink = You can use the file template
unquotedShares.amend.upload.paragraph.rest = or you can edit and upload the existing file you have saved on your own system.
unquotedShares.amend.upload.details.paragraph = Uploading a new file will overwrite all data for unquoted shares from an arm?s length party you have previously added for this scheme.
unquotedShares.amend.listItemsHeader = You must:
unquotedShares.amend.listItems1 = make sure the file is in a .csv format
unquotedShares.amend.listItems2 = include any additional members you want to add
unquotedShares.amend.listItems3 = check the new file contains the most up to date member details
=======
unquotedShares.amend.upload.title = Upload a new unquoted shares from an arm’s length party file
unquotedShares.amend.upload.heading = Upload a new unquoted shares from an arm’s length party file
unquotedShares.amend.upload.paragraph.textWithLink = You can use the file template
unquotedShares.amend.upload.paragraph.rest = or you can edit and upload the existing file you have saved on your own system.
unquotedShares.amend.upload.details.paragraph = Uploading a new file will overwrite all data for unquoted shares from an arm’s length party you have previously added for this scheme.
>>>>>>> e29a081f

unquotedShares.loading.uploading.title = unquoted shares file upload in progress
unquotedShares.loading.uploading.heading = Your unquoted shares acquired from an arm''s length party file is uploading
unquotedShares.loading.uploading.description = This may take a few minutes

unquotedShares.file.name.check.title = Check your unquoted shares file
unquotedShares.file.name.check.heading = Check your unquoted shares acquired from an arm''s length party file
unquotedShares.file.name.check.error.required = Select Yes if the file is correct, or No to upload a different file

unquotedShares.loading.validating.title = Unquoted shares file validation in progress
unquotedShares.loading.validating.heading = We are validating your unquoted shares acquired from an arm''s length party file
unquotedShares.loading.validating.description = This may take a few minutes

unquotedShares.fileUploadSuccess.title = Unquoted shares file upload success
unquotedShares.fileUploadSuccess.heading = Your unquoted shares acquired from an arm’s length party file upload was successful
unquotedShares.fileUploadSuccess.paragraph = {0} was successfully uploaded and added to the event.

unquotedShares.fileUploadErrorSummary.title = Error: There is a problem with your unquoted shares file upload
unquotedShares.fileUploadErrorSummary.heading = There is a problem with your unquoted shares acquired from an arm’s length party file upload

unquotedShares.fileUploadTooManyErrors.title = Error: Unquoted shares file missing information
unquotedShares.fileUploadTooManyErrors.heading = Your unquoted shares acquired from an arm’s length party file is missing information or incorrectly formatted

assetFromConnectedParty.held.error.required = Select yes or no
assetFromConnectedParty.held.title = Asset from connected party held?
assetFromConnectedParty.held.heading = Was any asset, other than land or property, acquired from a connected party held for any member during the period of this return?

assetFromConnectedParty.download.template.file.title = Download the asset from a connected party template file
assetFromConnectedParty.download.template.file.heading = Download the asset from a connected party template file
assetFromConnectedParty.download.template.file.paragraph = You need to use the .csv template provided to add any asset, other than land or property, acquired from a connected party. Each row of the file corresponds to one asset of the scheme. Complete all of the relevant columns for each member.
assetFromConnectedParty.download.template.file.weNeedFromYou.heading = Data we need from you
assetFromConnectedParty.download.template.file.weNeedFromYou.paragraph = You need to tell us details of assets, other than land or property, acquired from a connected party transactions including:

assetFromConnectedParty.standard.upload.title = Upload your asset from a connected party file
assetFromConnectedParty.standard.upload.heading = Upload your asset from a connected party file
assetFromConnectedParty.standard.upload.paragraph = You need to use the .csv template provided.
assetFromConnectedParty.standard.upload.details.paragraph = Uploading a file will overwrite any data for assets from a connected party that you have previously added for this scheme. Make sure that all information is correct before you upload the file.

assetFromConnectedParty.amend.upload.title = Upload a new any asset, other than land or property, acquired from a connected party file
assetFromConnectedParty.amend.upload.heading = Upload a new any asset, other than land or property, acquired from a connected party file
assetFromConnectedParty.amend.upload.paragraph.textWithLink = You can use the file template
assetFromConnectedParty.amend.upload.paragraph.rest = or you can edit and upload the existing file you have saved on your own system.
assetFromConnectedParty.amend.upload.details.paragraph = Uploading a new file will overwrite all data for any asset, other than land or property, acquired from a connected party you have previously added for this scheme.
<<<<<<< HEAD
assetFromConnectedParty.amend.listItemsHeader = You must:
assetFromConnectedParty.amend.listItems1 = make sure the file is in a .csv format
assetFromConnectedParty.amend.listItems2 = include any additional members you want to add
assetFromConnectedParty.amend.listItems3 = check the new file contains the most up to date member details
=======
>>>>>>> e29a081f

assetFromConnectedParty.loading.uploading.title = Asset from a connected party file upload in progress
assetFromConnectedParty.loading.uploading.heading = Your asset, other than land or property, acquired from a connected party file is uploading
assetFromConnectedParty.loading.uploading.description = This may take a few minutes

assetFromConnectedParty.file.name.check.title = Check your asset from a connected party file
assetFromConnectedParty.file.name.check.heading = Check your asset from a connected party file
assetFromConnectedParty.file.name.check.error.required = Select Yes if the file is correct, or No to upload a different file

assetFromConnectedParty.loading.validating.title = Asset from a connected party file validation in progress
assetFromConnectedParty.loading.validating.heading = We are validating your asset from a connected party file
assetFromConnectedParty.loading.validating.description = This may take 10 minutes

assetFromConnectedParty.fileUploadSuccess.title = Asset from a connected party file upload success
assetFromConnectedParty.fileUploadSuccess.heading = Your asset, other than land or property, acquired from a connected party file upload was successful
assetFromConnectedParty.fileUploadSuccess.paragraph = {0} was successfully uploaded and added to the event.

assetFromConnectedParty.fileUploadErrorSummary.title = Error: There is a problem with your asset from a connected party file upload
assetFromConnectedParty.fileUploadErrorSummary.heading = There is a problem with your asset, other than land or property, acquired from a connected party file upload

assetFromConnectedParty.fileUploadTooManyErrors.title = Error: Asset from a connected party file missing information
assetFromConnectedParty.fileUploadTooManyErrors.heading = Your asset, other than land or property, acquired from a connected party file is missing information or incorrectly formatted

assetConnectedParty.transactionCount.upload.error.required = Missing the number of Asset from connected party transactions
assetConnectedParty.transactionCount.upload.error.invalid =  Number of transactions must be numerical using 0-9 characters
assetConnectedParty.transactionCount.upload.error.tooBig = Number of transactions is too big (maximum of 9999999)
assetConnectedParty.transactionCount.upload.error.tooSmall = Number of transactions is too small (minimum of 1)

assetConnectedParty.dateOfAcquisitionAsset.upload.error.required.all = Asset acquisition date is missing
assetConnectedParty.dateOfBirthdateOfAcquisitionAsset.upload.error.required.day = Acquisition date must be a real date
assetConnectedParty.dateOfAcquisitionAsset.upload.error.required.month = Acquisition date must be a real date
assetConnectedParty.dateOfAcquisitionAsset.upload.error.required.year = Acquisition date must be a real date
assetConnectedParty.dateOfAcquisitionAsset.upload.error.required.two = Date of birth must include a {0} and {1}
assetConnectedParty.dateOfAcquisitionAsset.upload.error.invalid.date = Acquisition date must be in the format DD/MM/YYYY or DD-MM-YYYY. For example, 31/01/1970
assetConnectedParty.dateOfAcquisitionAsset.error.invalid.characters = Acquisition date must be in the format DD/MM/YYYY or DD-MM-YYYY. For example, 31/01/1970
assetConnectedParty.dateOfAcquisitionAsset.upload.error.invalid.characters = Acquisition date must be in the format DD/MM/YYYY or DD-MM-YYYY. For example, 31/01/1970
assetConnectedParty.dateOfAcquisitionAsset.upload.error.future = Acquisition date must be before {0}
assetConnectedParty.dateOfAcquisitionAsset.upload.error.after = Acquisition date must be in the format DD/MM/YYYY or DD-MM-YYYY. For example, 31/01/1970
assetConnectedParty.dateOfAcquisitionAsset.error.format = Acquisition date must be in the format DD/MM/YYYY or DD-MM-YYYY. For example, 31/01/1970
assetConnectedParty.dateOfAcquisitionAsset.upload.error.required.date = Asset acquisition date is missing

assetConnectedParty.descriptionOfAsset.upload.error.required = Missing description of asset
assetConnectedParty.descriptionOfAsset.upload.error.tooLong = Description of asset has a maximum of 160 characters.

assetConnectedParty.isAcquisitionOfShares.upload.error.required = Missing yes or no
assetConnectedParty.isAcquisitionOfShares.upload.error.length = Enter 'yes' or 'no'
assetConnectedParty.isAcquisitionOfShares.upload.error.invalid = Enter 'yes' or 'no'

assetConnectedParty.shareCompanyName.error.required = Missing name of the company to which the shares relate
assetConnectedParty.companySharesName.upload.error.required = Missing name of the company to which the shares relate
assetConnectedParty.companySharesName.upload.error.tooLong = Maximum of 160 characters

assetConnectedParty.companySharesCrn.upload.error.required = Enter a Company Registration Number (CRN) or reason for not having this
assetConnectedParty.companySharesCrn.upload.error.invalid = Company Registration Number must be minimum of 7 characters, maximum of 8 characters, for example NNNNNNN or ANNNNNN"

assetConnectedParty.reasonNoCRN.error.required = Missing reason for no CRN of company that has the shares
assetConnectedParty.reasonNoCRN.upload.error.required =  Missing reason for no CRN of company that has the shares
assetConnectedParty.reasonNoCRN.upload.error.tooLong = Reason for no CRN of company that has the shares has a character limit of 160.

assetConnectedParty.shareClass.error.required = Missing class of shares
assetConnectedParty.sharesClass.upload.error.required = Missing class of shares
assetConnectedParty.sharesClass.upload.error.tooLong = Class of shares has a maximum of 160 characters.

assetConnectedParty.numberOfShares.error.required = Missing total number of shares acquired or received/held, in respect of this transaction
assetConnectedParty.noOfShares.upload.error.required = Missing total number of shares acquired or received/held, in respect of this transaction
assetConnectedParty.noOfShares.upload.error.invalid = Number of shares must be numerical using 0-9 characters
assetConnectedParty.noOfShares.upload.error.tooSmall = Number too small ( Cannot be less than 0)
assetConnectedParty.noOfShares.upload.error.tooBig = Number too big ( Cannot be more than 9999999)

assetConnectedParty.whoAcquiredFromName.upload.error.required = Missing who asset was acquired from
assetConnectedParty.whoAcquiredFromName.upload.error.tooLong = Name of who shares was acquired from has a maximum of 160 characters

assetConnectedParty.totalCostAsset.upload.error.required = Total cost of asset acquired missing
assetConnectedParty.totalCostAsset.upload.error.numericValueRequired = Enter total cost of asset acquired in pounds and pence
assetConnectedParty.totalCostAsset.upload.error.tooBig = Total cost of asset acquired is too big
assetConnectedParty.totalCostAsset.upload.error.tooSmall = Total cost of asset acquired is too small

assetConnectedParty.isTxSupportedByIndependentValuation.upload.error.required = Transaction supported by independent valuation missing
assetConnectedParty.isTxSupportedByIndependentValuation.upload.error.length = Enter yes or no for Transaction supported by independent valuation
assetConnectedParty.isTxSupportedByIndependentValuation.upload.error.invalid = Enter yes or no for Transaction supported by independent valuation

assetConnectedParty.isTangibleSchedule29A.upload.error.required = Missing yes or no
assetConnectedParty.isTangibleSchedule29A.upload.error.length = Enter if any part of the asset Tangible Moveable Property as defined by Schedule 29a Finance Act 2004
assetConnectedParty.isTangibleSchedule29A.upload.error.invalid= Enter if any part of the asset Tangible Moveable Property as defined by Schedule 29a Finance Act 2004

assetConnectedParty.totalAmountIncomeReceiptsTaxYear.upload.error.required = Missing total amount of income and receipts received
assetConnectedParty.totalAmountIncomeReceiptsTaxYear.upload.error.numericValueRequired = Enter amount in pounds and pence
assetConnectedParty.totalAmountIncomeReceiptsTaxYear.upload.error.tooBig = Total amount of income received in respect of the asset  acquired is too big
assetConnectedParty.totalAmountIncomeReceiptsTaxYear.upload.error.tooSmall = Total amount of income received in respect of the asset acquired is too small. Minumum of zero accepted

assetConnectedParty.wereAnyDisposalOnThisDuringTheYear.upload.error.required = Enter yes or no
assetConnectedParty.wereAnyDisposalOnThisDuringTheYear.upload.error. = Enter yes or no if disposals were made
assetConnectedParty.wereAnyDisposalOnThisDuringTheYear.upload.error.invalid = Enter yes or no if disposals were made

assetConnectedParty.totalConsiderationAmountSaleIfAnyDisposal.upload.error.required = Missing total amount from consideration or disposals received
assetConnectedParty.totalConsiderationAmountSaleIfAnyDisposal.upload.error.numericValueRequired = Enter amount in pounds and pence
assetConnectedParty.totalConsiderationAmountSaleIfAnyDisposal.upload.error.tooBig = Total amount from consideration or disposals is too big
assetConnectedParty.totalConsiderationAmountSaleIfAnyDisposal.upload.error.tooSmall = Total amount from consideration or disposals is too small. Minumum of zero accepted

assetConnectedParty.namesOfPurchasers.upload.error.required = Missing name of the purchasers
assetConnectedParty.namesOfPurchasers.upload.error.tooLong = Name of the purchasers cannot exceed 160 characters

assetConnectedParty.areAnyPurchasersConnectedParty.upload.error.required = Are any of the purchasers connected parties?
assetConnectedParty.areAnyPurchasersConnectedParty.upload.error.length = Enter yes or no
assetConnectedParty.areAnyPurchasersConnectedParty.upload.error.invalid =  Enter yes or no

assetConnectedParty.isTransactionSupportedByIndependentValuation.upload.error.required = Transaction supported by independent valuation missing
assetConnectedParty.isTransactionSupportedByIndependentValuation.upload.error.length = Enter yes or no for Transaction supported by independent valuation
assetConnectedParty.isTransactionSupportedByIndependentValuation.upload.error.invalid = Enter yes or no for Transaction supported by independent valuation

assetConnectedParty.disposalOfShares.upload.error.required = Dispposal of shares missing. Enter yes or no
assetConnectedParty.disposalOfShares.upload.error.length = Enter yes or no if there was disposal of shares
assetConnectedParty.disposalOfShares.upload.error.invalid = Enter yes or no if there was disposal of shares

assetConnectedParty.noOfSharesHeld.upload.error.required = Missing total number of shares now held
assetConnectedParty.noOfSharesHeld.upload.error.invalid =  Number of shares must be numerical using 0-9 characters
assetConnectedParty.noOfSharesHeld.upload.error.tooSmall = Number of shares is too small (minimum 0)
assetConnectedParty.noOfSharesHeld.upload.error.tooBig = Number of shares is too big

assetConnectedParty.fullyDisposed.upload.error.required = Missing if asset been fully disposed of
assetConnectedParty.fullyDisposed.upload.error.length =  Enter yes or no if asset has been fully disposed of
assetConnectedParty.fullyDisposed.upload.error.invalid =  Enter yes or no if asset has been fully disposed of

unquotedShares.transactionCount.error.required = Missing the number of unquoted share transactions
unquotedShares.transactionCount.upload.error.required = Missing the number of unquoted share transactions
unquotedShares.transactionCount.upload.error.invalid = Number of transactions must be numerical using 0-9 characters
unquotedShares.transactionCount.upload.error.tooSmall = Number of transactions is too small (minimum of 1)
unquotedShares.transactionCount.upload.error.tooBig = Number of transactions is too big (maximum of 9999999)

unquotedShares.shareCompanyName.error.required = Missing name of the company to which the shares relate
unquotedShares.companySharesName.upload.error.required = Missing name of the company to which the shares relate
unquotedShares.companySharesName.upload.error.tooLong = Maximum of 160 characters

unquotedShares.companySharesCrn.upload.error.required = Enter a Company Registration Number (CRN) or reason for not having this
unquotedShares.companySharesCrn.upload.error.invalid = Company Registration Number must be minimum of 7 characters, maximum of 8 characters, for example NNNNNNN or ANNNNNN

unquotedShares.reasonNoCRN.error.required = Missing reason for no CRN of company that has the shares
unquotedShares.reasonNoCRN.upload.error.required =  Missing reason for no CRN of company that has the shares
unquotedShares.reasonNoCRN.upload.error.tooLong = Reason for no CRN of company that has the shares has a character limit of 160.

unquotedShares.shareClass.error.required = Missing class of shares
unquotedShares.sharesClass.upload.error.required = Missing class of shares
unquotedShares.sharesClass.upload.error.tooLong = Class of shares has a maximum of 160 characters.

unquotedShares.noOfShares.upload.error.invalid = Number of shares must be numerical using 0-9 characters
unquotedShares.noOfShares.upload.error.tooSmall = Number of shares is too small (minimum of 1)
unquotedShares.noOfShares.upload.error.tooBig = Number of shares is too big (maximum of 9999999).

unquotedShares.whoAcquiredFromName.upload.error.required = Missing who shares was acquired from
unquotedShares.whoAcquiredFromName.upload.error.tooLong = Name of who shares was acquired from has a maximum of 160 characters

unquotedShares.totalConsiderationAmount.upload.error.required = Amount for cost of shares is missing
unquotedShares.totalConsiderationAmount.upload.error.numericValueRequired = Enter amount for cost of shares in pounds and pence
unquotedShares.totalConsiderationAmount.upload.error.tooBig = The amount for cost of shares is too big
unquotedShares.totalConsiderationAmount.upload.error.tooSmall = The amount for cost of shares is too small. Minimum of zero accepted
unquotedShares.totalConsiderationAmount.upload.error.invalid = Enter amount for cost of shares as whole number and to two decimal places

unquotedShares.areAnyPurchasersConnectedParty.upload.error.required = Are any of the purchasers connected parties?
unquotedShares.areAnyPurchasersConnectedParty.upload.error.length = Enter yes or no
unquotedShares.areAnyPurchasersConnectedParty.upload.error.invalid =  Enter yes or no

unquotedShares.isTransactionSupportedByIndependentValuation.upload.error.required = Transaction supported by independent valuation missing
unquotedShares.isTransactionSupportedByIndependentValuation.upload.error.length = Enter yes or no if the transaction was supported by an independent valuation
unquotedShares.isTransactionSupportedByIndependentValuation.upload.error.invalid = Enter yes or no if the transaction was supported by an independent valuation

unquotedShares.totalDividendsIncome.upload.error.required = Amount of dividends or other income received during the year is missing
unquotedShares.totalDividendsIncome.upload.error.numericValueRequired = Enter amount of dividends or other income received during the year in pounds and pence
unquotedShares.totalDividendsIncome.upload.error.tooBig = The amount of dividends is too big
unquotedShares.totalDividendsIncome.upload.error.tooSmall = The amount of dividends is too small. Minimum of zero accepted

unquotedShares.wereAnyDisposalOnThisDuringTheYear.upload.error.required = Disposal of shares missing. Enter yes or no
unquotedShares.wereAnyDisposalOnThisDuringTheYear.upload.error.length = Enter yes or no if there was disposal of shares
unquotedShares.wereAnyDisposalOnThisDuringTheYear.upload.error.invalid = Enter yes or no if disposal of shares was made during tax year

unquotedShares.totalConsiderationAmountSaleIfAnyDisposal.upload.error.required = Amount of consideration received from the sale of shares is missing
unquotedShares.totalConsiderationAmountSaleIfAnyDisposal.upload.error.numericValueRequired = Enter amount of consideration received from the sale of shares in pounds and pence
unquotedShares.totalConsiderationAmountSaleIfAnyDisposal.upload.error.tooBig = The amount of consideration received from the sale of shares is too big
unquotedShares.totalConsiderationAmountSaleIfAnyDisposal.upload.error.tooSmall = The amount of consideration received from the sale of shares is too small. Minimum of zero accepted
unquotedShares.totalConsiderationAmountSaleIfAnyDisposal.upload.error.invalid = Enter amount of consideration received from the sale of shares as whole number and to two decimal places

unquotedShares.namesOfPurchaser.upload.error.required = Missing name of the purchasers
unquotedShares.namesOfPurchaser.upload.error.tooLong = Name of the purchasers cannot exceed 160 characters

unquotedShares.noOfIndependentValuationSharesSold.upload.error.required = Missing total number of shares sold
unquotedShares.noOfIndependentValuationSharesSold.upload.error.invalid =  Number of shares sold must be numerical using 0-9 characters
unquotedShares.noOfIndependentValuationSharesSold.upload.error.tooSmall = The number of shares sold is too small. Minimum of zero accepted
unquotedShares.noOfIndependentValuationSharesSold.upload.error.tooBig = The number of shares sold is too big (has to be less than 999999999)

unquotedShares.noOfSharesSold.upload.error.required = Missing total number of shares sold
unquotedShares.noOfSharesSold.upload.error.invalid =  Number of shares sold must be numerical using 0-9 characters
unquotedShares.noOfSharesSold.upload.error.tooSmall = The number of shares sold is too small. Minimum of zero accepted
unquotedShares.noOfSharesSold.upload.error.tooBig = The number of shares sold is too big (has to be less than 999999999)

unquotedShares.areAnyDisposalsConnectedParty.upload.error.required = Was the disposal made to a connected party or connected parties?
unquotedShares.areAnyDisposalsConnectedParty.upload.error.length = Enter connected or unconnected
unquotedShares.areAnyDisposalsConnectedParty.upload.error.invalid =  Enter if the disposal made was to a connected party or connected parties

unquotedShares.noOfSharesHeld.upload.error.required = Missing number of shares now held
unquotedShares.noOfSharesHeld.upload.error.invalid = Number of shares sold must be numerical using 0-9 characters
unquotedShares.noOfSharesHeld.upload.error.tooBig = The number of shares is too big (has to be less than 999999999)
unquotedShares.noOfSharesHeld.upload.error.tooSmall = The number of shares is too small. Minimum of zero accepted


psaDeclaration.title = Declaration
psaDeclaration.heading = Declaration
psaDeclaration.paragraph = By continuing you declare that:
psaDeclaration.listItem1 = you are submitting this return in your capacity as pension scheme administrator, or if you are a pension scheme practitioner, the report has been approved by the scheme administrator
psaDeclaration.listItem2 = the information you have provided in this return is correct and complete to the best of your knowledge and belief
psaDeclaration.listItem3 = you understand that if you have made a false statement in this return, you may be liable to a penalty, and that false statements may also lead to prosecution
psaDeclaration.listItem4 = if you are a pension scheme practitioner, the scheme administrator has authorised you to submit this report
psaDeclaration.taxYear = Tax year ending: {0} to {1}.
psaDeclaration.dataAddedHeading = Data added to your Pension Scheme Return:
psaDeclaration.downloadInterestInLand = Interest_in_land_or_property_{0}.csv
psaDeclaration.downloadArmsLength = Arms_length_land_or_property_{0}.csv
psaDeclaration.downloadTangibleMoveable = Tangible_Moveable_Property_{0}.csv
psaDeclaration.downloadOutstandingLoan = Outstanding_Loan_{0}_SIPP.csv
psaDeclaration.downloadUnquotedShares = Unquoted_Shares_contributions_{0}.csv
psaDeclaration.downloadAssetsFromConnected = Assets_from_connected_party_file_{0}.csv
psaDeclaration.noData = No data added to this return.

serviceUnavailable.title = Sorry, this service is unavailable - Managing Pension Schemes - GOV.UK
serviceUnavailable.heading = Sorry, this service is unavailable
serviceUnavailable.paragraph1 = Try again later.
serviceUnavailable.paragraph2 = If you were using this service when it became unavailable, the information entered will have been saved from the last ‘save and continue’.


viewChangeQuestion.title = View or change
viewChangeQuestion.heading = What do you want to do?
viewChangeQuestion.hint = For the period of {0} to {1}
viewChangeQuestion.radioList1 =  View return
viewChangeQuestion.radioList2 = Change return
viewChangeQuestion.error.required = Select view or change

returnSubmitted.title = Return submitted
returnSubmitted.panel.heading = Return submitted
returnSubmitted.panel.content = Pension scheme return
returnSubmitted.paragraph = We have sent a confirmation email to {0}.
returnSubmitted.table.field1 = Scheme
returnSubmitted.table.field2 = Period of return
returnSubmitted.table.field3 = Date submitted
returnSubmitted.whatHappensNext.paragraph1 = You have completed your pension scheme return. HMRC may contact you to confirm the details of your return. You will receive an email notification when an update is available.
returnSubmitted.whatHappensNext.paragraph2 = You can
returnSubmitted.whatHappensNext.paragraph2.link = contact HMRC if you have any questions about this service.
returnSubmitted.whatHappensNext.paragraph3 = You can:
returnSubmitted.whatHappensNext.list1 = return to the
returnSubmitted.whatHappensNext.list1.link = Managing Pension Schemes dashboard for {0}
returnSubmitted.whatHappensNext.list2 = print this page

previousReturns.title = View previous returns - Managing Pension Schemes - GOV.UK
previousReturns.subheading = {0} Pension Scheme SIPP
previousReturns.heading = Pension scheme returns submitted for {0} to {1}
previousReturns.table.columnName1 = Submission
previousReturns.table.columnName2 = Submitted on
previousReturns.table.columnName3 = Submitted by

updateMemberDetailsQuestion.title = Change your previously submitted return
updateMemberDetailsQuestion.heading = Change your previously submitted return
updateMemberDetailsQuestion.question = Do you need to update member’s details?
updateMemberDetailsQuestion.paragraph1 = You can update a member's details, or change assets submitted to your return.
updateMemberDetailsQuestion.paragraph2 = You can change a member’s first name, last name, date of birth and National Insurance number, or delete a member. This will automatically update any assets associated with that member.
updateMemberDetailsQuestion.paragraph3 = You must declare any changes made to update your return.
updateMemberDetailsQuestion.required = Select yes or no to update member’s details, or go back to task list

searchMembers.title = You have added {0} members
searchMembers.heading = You have added {0} members
searchMembers.paragraph1 = Showing {0} - {1} of {2} members
searchMembers.paragraph2 = You must tell us about everyone who was a member of the scheme during the period of this return.
searchMembers.paragraph3 = You must submit the declaration on the task list for any changes made.
searchMembers.continue = Continue to task list
searchMembers.removeNotification.title = Scheme member has been removed
searchMembers.updateNotification.title = Scheme member has been updated
searchMembers.notification.paragraph = You must submit the declaration on the task list for any changes made.
searchMembers.searchSection.searchButton = Search
searchMembers.searchSection.clearButton = Clear search
searchMembers.searchSection.title = Find a person
searchMembers.searchSection.hint = You can search by name, date of birth (DD/MM/YYYY) or National Insurance number
searchMembers.searchSection.error = The details entered don't match our records

deleteMember.title = Remove a member
deleteMember.heading = Removing a scheme member
deleteMember.question = Are you sure you want to remove {0}?
deleteMember.paragraph = If you remove a member, all transactional assets previously added for that member are also deleted from your pension scheme return.
deleteMember.required = Select yes or no to delete a member, or go back to check your members page

memberDetails.dob.title = Update member’s date of birth
memberDetails.dob.heading = Update member’s date of birth
memberDetails.dob.dateOfBirth = Member’s updated date of birth
memberDetails.dob.dateOfBirth.hint = For example, 31 3 1980

memberDetails.dateOfBirth.upload.error.invalid.date.update = Member’s date of birth must be a real date
memberDetails.dateOfBirth.upload.error.invalid.characters.update = Whole numbers must be used for member’s date of birth<|MERGE_RESOLUTION|>--- conflicted
+++ resolved
@@ -370,7 +370,6 @@
 fileUploadErrorSummary.linkMessage.paragraph.end = The errors are showing in the final column.
 fileUploadErrorSummary.paragraph = Correct the errors and upload it again, or upload a different file.
 
-<<<<<<< HEAD
 fileUpload.title = Uploaded one file
 fileUpload.noPreviousAsset = No asset data added to this return
 fileUpload.question = Do you need to upload a new file?
@@ -388,44 +387,6 @@
 fileUpload.armsLengthLandOrProperty.heading = Arm’s length land or property
 fileUpload.unquotedShares.heading = Unquoted shares from an arm’s length party
 fileUpload.assetFromConnectedParty.heading = Any asset, other than land or property, acquired from a connected party
-=======
-newFileUpload.title = Upload one file
-newFileUpload.heading = You have uploaded 1 file
-newFileUpload.question = Do you need to upload a new file?
-newFileUpload.hint= Uploading a file will overwrite any data you have previously added for this scheme.
-newFileUpload.records = You uploaded {0} records
-newFileUpload.error.required = Select yes to upload a new file, or no if the file you have uploaded is correct
-
-viewChangeNewFileUpload.noPreviousAsset = No asset data added to this return
-viewChangeNewFileUpload.question = Do you need to upload a new file?
-viewChangeNewFileUpload.questionNoFile = Do you need to upload a file?
-viewChangeNewFileUpload.hint = Uploading a file will overwrite any data you have previously added for this scheme.
-viewChangeNewFileUpload.error.required = Select Yes to add a new file, or No to return to the tasklist
-
-viewChangeNewFileUpload.interestInLandOrProperty = Download previously added file for interest in land or property from a connected party
-viewChangeNewFileUpload.interestInLandOrProperty.title = Upload a new interest in land or property from a connected party file question
-viewChangeNewFileUpload.interestInLandOrProperty.heading = Interest in land or property from a connected party
-
-viewChangeNewFileUpload.tangibleMoveableProperty = Download previously added file for tangible moveable property acquired from an arm’s length party
-viewChangeNewFileUpload.tangibleMoveableProperty.title = Upload a new tangible moveable property acquired from an arm’s length party file question
-viewChangeNewFileUpload.tangibleMoveableProperty.heading = Tangible moveable property acquired from an arm’s length party
-
-viewChangeNewFileUpload.outstandingLoans = Download previously added file for outstanding loans made to someone else
-viewChangeNewFileUpload.outstandingLoans.title = Upload a new outstanding loans made to someone else file question
-viewChangeNewFileUpload.outstandingLoans.heading = Outstanding loans made to someone else
-
-viewChangeNewFileUpload.armsLengthLandOrProperty = Download previously added file for arm’s length land or property
-viewChangeNewFileUpload.armsLengthLandOrProperty.title = Upload a new arm’s length land or property file question
-viewChangeNewFileUpload.armsLengthLandOrProperty.heading = Arm’s length land or property
-
-viewChangeNewFileUpload.unquotedShares = Download previously added file for unquoted shares from an arm’s length party
-viewChangeNewFileUpload.unquotedShares.title = Upload a new unquoted shares from an arm’s length party file question
-viewChangeNewFileUpload.unquotedShares.heading = Unquoted shares from an arm’s length party
-
-viewChangeNewFileUpload.assetFromConnectedParty = Download previously added file for asset, other than land or property, acquired from a connected party
-viewChangeNewFileUpload.assetFromConnectedParty.title = Upload a new file for any asset, other than land or property, acquired from a connected party question
-viewChangeNewFileUpload.assetFromConnectedParty.heading = Any asset, other than land or property, acquired from a connected party
->>>>>>> e29a081f
 
 viewChange.personalDetails.firstName = First name of scheme member
 viewChange.personalDetails.lastName = Last name of scheme member
@@ -503,15 +464,7 @@
 interestInLandOrProperty.amend.upload.heading = Upload a new interest in land or property from a connected party file
 interestInLandOrProperty.amend.upload.paragraph.textWithLink = You can use the file template
 interestInLandOrProperty.amend.upload.paragraph.rest = or you can edit and upload the existing file you have saved on your own system.
-<<<<<<< HEAD
-interestInLandOrProperty.amend.upload.details.paragraph = Uploading a new file will overwrite all data for (asset type) you have previously added for this scheme.
-interestInLandOrProperty.amend.listItemsHeader = You must:
-interestInLandOrProperty.amend.listItems1 = make sure the file is in a .csv format
-interestInLandOrProperty.amend.listItems2 = include any additional members you want to add
-interestInLandOrProperty.amend.listItems3 = check the new file contains the most up to date member details
-=======
 interestInLandOrProperty.amend.upload.details.paragraph = Uploading a new file will overwrite all data for interest in land or property from a connected party file you have previously added for this scheme.
->>>>>>> e29a081f
 
 interestInLandOrProperty.loading.uploading.title = Interest in land or property file upload in progress
 interestInLandOrProperty.loading.uploading.heading = Your interest in land or property from a connected party file is uploading
@@ -648,13 +601,6 @@
 armsLengthLandOrProperty.amend.upload.paragraph.textWithLink = You can use the file template
 armsLengthLandOrProperty.amend.upload.paragraph.rest = or you can edit and upload the existing file you have saved on your own system.
 armsLengthLandOrProperty.amend.upload.details.paragraph = Uploading a new file will overwrite all data for arm’s length land or property you have previously added for this scheme.
-<<<<<<< HEAD
-armsLengthLandOrProperty.amend.listItemsHeader = You must:
-armsLengthLandOrProperty.amend.listItems1 = make sure the file is in a .csv format
-armsLengthLandOrProperty.amend.listItems2 = include any additional members you want to add
-armsLengthLandOrProperty.amend.listItems3 = check the new file contains the most up to date member details
-=======
->>>>>>> e29a081f
 
 armsLengthLandOrProperty.loading.uploading.title = Arm''s length land or property file upload in progress
 armsLengthLandOrProperty.loading.uploading.heading = Your arm''s length land or property file is uploading
@@ -694,22 +640,11 @@
 tangibleMoveableProperty.standard.upload.heading = Upload your tangible moveable property file
 tangibleMoveableProperty.standard.upload.paragraph = You need to use the .csv template provided. You should include the tax year that you are submitting the return for in the saved name of the file.
 tangibleMoveableProperty.standard.upload.details.paragraph = Uploading a file will overwrite any data for tangible moveable property that you have previously added for this scheme. Make sure that all information is correct before you upload the file.
-<<<<<<< HEAD
-tangibleMoveableProperty.amend.upload.title = Upload a new  tangible moveable property acquired from an arm’s length party file
-=======
 tangibleMoveableProperty.amend.upload.title = Upload a new tangible moveable property acquired from an arm’s length party file
->>>>>>> e29a081f
 tangibleMoveableProperty.amend.upload.heading = Upload a new tangible moveable property acquired from an arm’s length party file
 tangibleMoveableProperty.amend.upload.paragraph.textWithLink = You can use the file template
 tangibleMoveableProperty.amend.upload.paragraph.rest = or you can edit and upload the existing file you have saved on your own system.
 tangibleMoveableProperty.amend.upload.details.paragraph = Uploading a new file will overwrite all data for tangible moveable property acquired from an arm’s length party you have previously added for this scheme.
-<<<<<<< HEAD
-tangibleMoveableProperty.amend.listItemsHeader = You must:
-tangibleMoveableProperty.amend.listItems1 = make sure the file is in a .csv format
-tangibleMoveableProperty.amend.listItems2 = include any additional members you want to add
-tangibleMoveableProperty.amend.listItems3 = check the new file contains the most up to date member details
-=======
->>>>>>> e29a081f
 
 tangibleMoveableProperty.loading.uploading.title = Tangible moveable property file upload in progress
 tangibleMoveableProperty.loading.uploading.heading = Your tangible moveable property acquired from an arm''s length party file is uploading
@@ -817,13 +752,6 @@
 outstandingLoans.amend.upload.paragraph.textWithLink = You can use the file template
 outstandingLoans.amend.upload.paragraph.rest = or you can edit and upload the existing file you have saved on your own system.
 outstandingLoans.amend.upload.details.paragraph = Uploading a new file will overwrite all data for outstanding loans made to someone else you have previously added for this scheme.
-<<<<<<< HEAD
-outstandingLoans.amend.listItemsHeader = You must:
-outstandingLoans.amend.listItems1 = make sure the file is in a .csv format
-outstandingLoans.amend.listItems2 = include any additional members you want to add
-outstandingLoans.amend.listItems3 = check the new file contains the most up to date member details
-=======
->>>>>>> e29a081f
 
 outstandingLoans.loading.uploading.title = Outstanding loans file upload in progress
 outstandingLoans.loading.uploading.heading = Your outstanding loans made to someone else file is uploading
@@ -928,23 +856,11 @@
 unquotedShares.standard.upload.paragraph = You need to use the .csv template provided.
 unquotedShares.standard.upload.details.paragraph = Uploading a file will overwrite any data for unquoted shares that you have previously added for this scheme. Make sure that all information is correct before you upload the file.
 
-<<<<<<< HEAD
-unquotedShares.amend.upload.title = Upload a new unquoted shares from an arm?s length party file
-unquotedShares.amend.upload.heading = Upload a new unquoted shares from an arm?s length party file
-unquotedShares.amend.upload.paragraph.textWithLink = You can use the file template
-unquotedShares.amend.upload.paragraph.rest = or you can edit and upload the existing file you have saved on your own system.
-unquotedShares.amend.upload.details.paragraph = Uploading a new file will overwrite all data for unquoted shares from an arm?s length party you have previously added for this scheme.
-unquotedShares.amend.listItemsHeader = You must:
-unquotedShares.amend.listItems1 = make sure the file is in a .csv format
-unquotedShares.amend.listItems2 = include any additional members you want to add
-unquotedShares.amend.listItems3 = check the new file contains the most up to date member details
-=======
 unquotedShares.amend.upload.title = Upload a new unquoted shares from an arm’s length party file
 unquotedShares.amend.upload.heading = Upload a new unquoted shares from an arm’s length party file
 unquotedShares.amend.upload.paragraph.textWithLink = You can use the file template
 unquotedShares.amend.upload.paragraph.rest = or you can edit and upload the existing file you have saved on your own system.
 unquotedShares.amend.upload.details.paragraph = Uploading a new file will overwrite all data for unquoted shares from an arm’s length party you have previously added for this scheme.
->>>>>>> e29a081f
 
 unquotedShares.loading.uploading.title = unquoted shares file upload in progress
 unquotedShares.loading.uploading.heading = Your unquoted shares acquired from an arm''s length party file is uploading
@@ -988,13 +904,6 @@
 assetFromConnectedParty.amend.upload.paragraph.textWithLink = You can use the file template
 assetFromConnectedParty.amend.upload.paragraph.rest = or you can edit and upload the existing file you have saved on your own system.
 assetFromConnectedParty.amend.upload.details.paragraph = Uploading a new file will overwrite all data for any asset, other than land or property, acquired from a connected party you have previously added for this scheme.
-<<<<<<< HEAD
-assetFromConnectedParty.amend.listItemsHeader = You must:
-assetFromConnectedParty.amend.listItems1 = make sure the file is in a .csv format
-assetFromConnectedParty.amend.listItems2 = include any additional members you want to add
-assetFromConnectedParty.amend.listItems3 = check the new file contains the most up to date member details
-=======
->>>>>>> e29a081f
 
 assetFromConnectedParty.loading.uploading.title = Asset from a connected party file upload in progress
 assetFromConnectedParty.loading.uploading.heading = Your asset, other than land or property, acquired from a connected party file is uploading
