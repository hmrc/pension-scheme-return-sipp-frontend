--- conflicted
+++ resolved
@@ -867,9 +867,6 @@
 outstandingLoans.file.name.check.heading = Check your outstanding loans file
 outstandingLoans.file.name.check.error.required = Select Yes if the file is correct, or No to upload a different file
 
-<<<<<<< HEAD
-
-=======
 outstandingLoans.loading.validating.title = Outstanding loans file validation in progress
 outstandingLoans.loading.validating.heading = We are validating your outstanding loans file
 outstandingLoans.loading.validating.description = This may take a few seconds
@@ -956,7 +953,6 @@
 outstandingLoans.outstandingYearEndAmount.upload.error.numericValueRequired = Enter amount outstanding as whole number and to two decimal places.
 outstandingLoans.outstandingYearEndAmount.upload.error.tooBig = The amount outstanding of loan is too big (has to be less than 999999999.99)
 outstandingLoans.outstandingYearEndAmount.upload.error.tooSmall = The amount outstanding is too small. Minimum of zero accepted
->>>>>>> 84648b14
 
 psaDeclaration.title = Declaration
 psaDeclaration.heading = Declaration
