--- conflicted
+++ resolved
@@ -961,17 +961,16 @@
 psaDeclaration.listItem4 = if you are a pension scheme practitioner, the scheme administrator has authorised you to submit this report
 psaDeclaration.taxYear = Tax year ending: {0} to {1}
 
-<<<<<<< HEAD
 serviceUnavailable.title = Sorry, this service is unavailable - Managing Pension Schemes - GOV.UK
 serviceUnavailable.heading = Sorry, this service is unavailable
 serviceUnavailable.paragraph1 = Try again later.
 serviceUnavailable.paragraph2 = If you were using this service when it became unavailable, the information entered will have been saved from the last ‘save and continue’.
-=======
+
+
 viewChangeQuestion.title = View or change
 viewChangeQuestion.heading = What do you want to do?
 #TODO viewChangeQuestion.hint has to be made dynamic based on date retrieved from ETMP
 viewChangeQuestion.hint = For the period of 6 April 2021 to 5 April 2022
 viewChangeQuestion.radioList1 =  View return
 viewChangeQuestion.radioList2 = Change return
-viewChangeQuestion.error.required = Select view or change
->>>>>>> 5420be9c
+viewChangeQuestion.error.required = Select view or change