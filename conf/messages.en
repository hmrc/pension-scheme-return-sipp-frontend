--- conflicted
+++ resolved
@@ -408,7 +408,6 @@
 viewChange.personalDetails.reasonNoNINO = The reason why {0} does not have a National Insurance number
 viewChange.personalDetails.dob = Date of birth
 
-<<<<<<< HEAD
 viewChange.doesHaveNino.title = Does member have a National Insurance number?
 viewChange.doesHaveNino.heading = Does {0} have a National Insurance number?
 viewChange.doesHaveNino.required = Select yes or no to continue
@@ -418,13 +417,12 @@
 viewChange.personalDetails.updateNino.nino = Member’s updated National Insurance number
 viewChange.personalDetails.updateNino.upload.error.invalid = Member’s National Insurance number must be 2 letters, 6 numbers, then A, B, C or D. For example, QQ123456C
 viewChange.personalDetails.updateNino.upload.error.required = Enter member?s updated National Insurance number, or go back to task list
-=======
+
 viewChange.personalDetails.updateFirstName.title = Update member’s first name
 viewChange.personalDetails.updateFirstName.heading = Update member’s first name
 viewChange.personalDetails.updateFirstName.firstName = Member’s updated first name
 viewChange.personalDetails.firstName.upload.error.invalid = Member’s first name must only include valid characters
 viewChange.personalDetails.firstName.upload.error.length = Member's first name must be 35 characters or fewer
->>>>>>> abd6e352
 
 memberDetails.firstName.upload.error.required = Member’s first name is missing
 memberDetails.firstName.upload.error.invalid = Member’s first name is invalid
