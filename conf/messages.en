--- conflicted
+++ resolved
@@ -413,24 +413,16 @@
 fileDelete.unquotedShares.heading = Are you sure you want to remove the unquoted shares acquired from an arm’s length party file?
 fileDelete.assetFromConnectedParty.heading = Are you sure you want to remove the any asset, other than land or property, acquired from a connected party file?
 
-<<<<<<< HEAD
-viewChange.personalDetails.firstName = First name of scheme member
+viewChange.personalDetails.firstName = What is the updated first name of the member?
 viewChange.personalDetails.hidden.firstName = member's first name
-viewChange.personalDetails.lastName = Last name of scheme member
+viewChange.personalDetails.lastName = What is the updated last name of the member?
 viewChange.personalDetails.hidden.lastName = member's last name
-viewChange.personalDetails.nino = National insurance
+viewChange.personalDetails.nino = What is the updated National Insurance number of the member?
 viewChange.personalDetails.hidden.nino = member's National Insurance number
 viewChange.personalDetails.reasonNoNINO = The reason why {0} does not have a National Insurance number
 viewChange.personalDetails.hidden.reasonNoNINO = reason why member does not have a National Insurance number
-viewChange.personalDetails.dob = Date of birth
+viewChange.personalDetails.dob = What is the updated date of birth of the member?
 viewChange.personalDetails.hidden.dob = member's date of birth
-=======
-viewChange.personalDetails.firstName = What is the updated first name of the member?
-viewChange.personalDetails.lastName = What is the updated last name of the member?
-viewChange.personalDetails.nino = What is the updated National Insurance number of the member?
-viewChange.personalDetails.reasonNoNINO = The reason why {0} does not have a National Insurance number
-viewChange.personalDetails.dob = What is the updated date of birth of the member?
->>>>>>> 65572a92
 
 viewChange.doesHaveNino.title = Does member have a National Insurance number?
 viewChange.doesHaveNino.heading = Does {0} have a National Insurance number?
