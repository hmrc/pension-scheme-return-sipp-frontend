--- conflicted
+++ resolved
@@ -243,16 +243,6 @@
 memberDetails.lastName.upload.error.length = Member’s last name must only include valid characters and 35 characters or fewer
 memberDetailsNino.upload.error.required = Member’s National Insurance number must be 2 letters, 6 numbers, then A, B, C or D. For example, QQ123456C
 memberDetailsNino.upload.error.invalid = Member’s National Insurance number must be 2 letters, 6 numbers, then A, B, C or D. For example, QQ123456C
-<<<<<<< HEAD
-noNINO.upload.error.required = Reason member does not have a National Insurance number must only include letters a to z, numbers 0 to 9, and special characters such as hyphens, spaces and apostrophes
-noNINO.upload.upload.error.length = Reason member does not have a National Insurance number must only include letters a to z, numbers 0 to 9, and maximum of 160 characters. Special characters such as hyphens, spaces and apostrophes are accepted.
-noNINO.upload.upload.error.invalid = Reason member does not have a National Insurance number must only include letters a to z, numbers 0 to 9, and maximum of 160 characters. Special characters such as hyphens, spaces and apostrophes are accepted.
-isUK.upload.error.required = Entry missing for question Is the land or property in the UK?
-isUK.upload.error.length = Missing yes or no if land or property is in the UK
-isUK.upload.error.invalid = Missing yes or no if land or property is in the UK
-address-line.upload.error.required = Enter members address line 1
-country.upload.error.required = Enter members country
-=======
 noNINO.upload.error.required = Supply a National Insurance number or reason you do not have this
 noNINO.upload.upload.error.length = Reason for not having National Insurance number should not exceed 160 characters
 noNINO.upload.upload.error.invalid = Reason for not having National Insurance number should not exceed 160 characters
@@ -260,19 +250,15 @@
 isUK.upload.error.length = Missing yes or no if members address is in the UK
 isUK.upload.error.invalid = Missing yes or no if members address is in the UK
 country.upload.error.required = Non-UK country is missing
->>>>>>> 9f685e53
+address-line.upload.error.required = Enter members address line 1
+country.upload.error.required = Enter members country
 country.upload.error.invalid = Correct non-UK country name
 address-line-non-uk.upload.error.required = Member’s non-UK address line 1 is missing
 address-line.upload.error.required = Member’s address line 1 is missing
 address-line.upload.error.length = Address fields have a maximum of 35 characters
-<<<<<<< HEAD
-address-line.upload.error.invalid = Address fields must have valid characters
-postcode.upload.error.required = Enter members postcode
-=======
 address-line.upload.error.invalid = Address fields have a maximum of 35 characters
 postcode.upload.error.required = Enter member’s postcode
->>>>>>> 9f685e53
-postcode.upload.error.invalid = Enter correct postcode format
+address-line.upload.error.invalid = Address fields must have valid characters
 town-or-city.upload.error.required = Member’s town or city is missing
 town-or-city-non-uk.upload.error.required = Member’s non-UK town or city is missing
 town-or-city.upload.error.invalid = Enter Member’s town or city
@@ -281,14 +267,11 @@
 memberDetails.dateOfBirth.upload.error.required.month = Member’s date of birth must be a real date
 memberDetails.dateOfBirth.upload.error.required.year = Member’s date of birth must be a real date
 memberDetails.dateOfBirth.upload.error.required.two = Date of birth must include a {0} and {1}
-<<<<<<< HEAD
+memberDetails.dateOfBirth.upload.error.invalid.date = Member’s date of birth must be in the format DD/MM/YYYY or DD-MM-YYYY. For example, 31/01/1970
+memberDetails.dateOfBirth.error.invalid.characters = Member’s date of birth must be in the format DD/MM/YYYY or DD-MM-YYYY. For example, 31/01/1970
 memberDetails.dateOfBirth.upload.error.invalid.date = Enter the member’s date of birth
 memberDetails.dateOfBirth.error.invalid.characters = Enter the member’s date of birth
 memberDetails.dateOfBirth.upload.error.invalid.characters = Member’s date of birth must be in the format DD/MM/YYYY or DD-MM-YYYY. For example, 31/01/1970
-=======
-memberDetails.dateOfBirth.upload.error.invalid.date = Member’s date of birth must be in the format DD/MM/YYYY or DD-MM-YYYY. For example, 31/01/1970
-memberDetails.dateOfBirth.error.invalid.characters = Member’s date of birth must be in the format DD/MM/YYYY or DD-MM-YYYY. For example, 31/01/1970
->>>>>>> 9f685e53
 memberDetails.dateOfBirth.upload.error.future = Member’s date of birth must be before {0}
 memberDetails.dateOfBirth.upload.error.after = Member’s date of birth must be in the format DD/MM/YYYY or DD-MM-YYYY. For example, 31/01/1970
 memberDetails.dateOfBirth.error.format = Member’s date of birth must be in the format DD/MM/YYYY or DD-MM-YYYY. For example, 31/01/1970
