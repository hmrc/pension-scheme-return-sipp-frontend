--- conflicted
+++ resolved
@@ -856,13 +856,6 @@
 outstandingLoans.file.name.check.heading = Check your outstanding loans file
 outstandingLoans.file.name.check.error.required = Select Yes if the file is correct, or No to upload a different file
 
-<<<<<<< HEAD
-outstandingLoans.fileUploadErrorSummary.title = There is a problem with your outstanding loans file upload
-outstandingLoans.fileUploadErrorSummary.heading = There is a problem with your outstanding loans file upload
-
-outstandingLoans.fileUploadTooManyErrors.title = Outstanding loans file missing information
-outstandingLoans.fileUploadTooManyErrors.heading = Your outstanding loans file is missing information or incorrectly formatted
-=======
 outstandingLoans.loading.validating.title = Outstanding loans file validation in progress
 outstandingLoans.loading.validating.heading = We are validating your outstanding loans file
 outstandingLoans.loading.validating.description = This may take a few seconds
@@ -940,7 +933,7 @@
 outstandingLoans.interestPayments.upload.error.numericValueRequired = Enter interest payment  amount as whole number and to two decimal places
 outstandingLoans.interestPayments.upload.error.tooBig = The interest payment amount  is too big (has to be less than 999999999.99)
 outstandingLoans.interestPayments.upload.error.tooSmall = The interest payment amount is too small. Minimum of zero accepted
-outstandingLoans.interestRate.upload.error.invalid = Enter interest payment  amount as whole number and to two decimal places
+outstandingLoans.interestPayments.upload.error.invalid = Enter interest payment  amount as whole number and to two decimal places
 
 outstandingLoans.arrearsOutstandingPrYears.upload.error.length = Missing if there are any outstanding arrears from previous years. Enter yes or no
 outstandingLoans.arrearsOutstandingPrYears.upload.error.invalid = Invalid if there are any outstanding arrears from previous years. Enter 'yes' or 'no'
@@ -949,7 +942,6 @@
 outstandingLoans.outstandingYearEndAmount.upload.error.numericValueRequired = Enter amount outstanding as whole number and to two decimal places.
 outstandingLoans.outstandingYearEndAmount.upload.error.tooBig = The amount outstanding of loan is too big (has to be less than 999999999.99)
 outstandingLoans.outstandingYearEndAmount.upload.error.tooSmall = The amount outstanding is too small. Minimum of zero accepted
->>>>>>> fe1fb74d
 
 psaDeclaration.title = Declaration
 psaDeclaration.heading = Declaration
