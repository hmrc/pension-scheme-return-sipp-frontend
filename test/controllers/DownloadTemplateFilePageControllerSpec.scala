/*
 * Copyright 2023 HM Revenue & Customs
 *
 * Licensed under the Apache License, Version 2.0 (the "License");
 * you may not use this file except in compliance with the License.
 * You may obtain a copy of the License at
 *
 *     http://www.apache.org/licenses/LICENSE-2.0
 *
 * Unless required by applicable law or agreed to in writing, software
 * distributed under the License is distributed on an "AS IS" BASIS,
 * WITHOUT WARRANTIES OR CONDITIONS OF ANY KIND, either express or implied.
 * See the License for the specific language governing permissions and
 * limitations under the License.
 */

package controllers

import models.Journey
<<<<<<< HEAD
import models.Journey.{ArmsLengthLandOrProperty, AssetFromConnectedParty, InterestInLandOrProperty, MemberDetails}
=======
import models.Journey.{ArmsLengthLandOrProperty, InterestInLandOrProperty, MemberDetails, UnquotedShares}
>>>>>>> a4e0ebd6
import views.html.ContentPageView

class DownloadTemplateFilePageControllerSpec extends ControllerBaseSpec {

  "Download　MemberDetails　file template" - {
    new TestScope {
      override val journey: Journey = MemberDetails
    }
  }

  "Download　InterestInLandOrProperty　file template" - {
    new TestScope {
      override val journey: Journey = InterestInLandOrProperty
    }
  }

  "Download　ArmsLengthLandOrProperty　file template" - {
    new TestScope {
      override val journey: Journey = ArmsLengthLandOrProperty
    }
  }

<<<<<<< HEAD
  "Download　AssetFromConnectedParty　file template" - {
    new TestScope {
      override val journey: Journey = AssetFromConnectedParty
=======
  "Download　UnquotedShares　file template" - {
    new TestScope {
      override val journey: Journey = UnquotedShares
>>>>>>> a4e0ebd6
    }
  }

  trait TestScope {
    val journey: Journey

    lazy val viewModel = DownloadTemplateFilePageController.viewModel(srn, journey)

    lazy val onPageLoad = controllers.routes.DownloadTemplateFilePageController.onPageLoad(srn, journey)
    lazy val onSubmit = controllers.routes.DownloadTemplateFilePageController.onSubmit(srn, journey)

    act.like(renderView(onPageLoad) { implicit app => implicit request =>
      val view = injected[ContentPageView]
      view(viewModel)
    })

    act.like(journeyRecoveryPage(onPageLoad).updateName("onPageLoad " + _))

    act.like(continue(onSubmit))

    act.like(journeyRecoveryPage(onSubmit).updateName("onSubmit" + _))
  }
}<|MERGE_RESOLUTION|>--- conflicted
+++ resolved
@@ -17,11 +17,13 @@
 package controllers
 
 import models.Journey
-<<<<<<< HEAD
-import models.Journey.{ArmsLengthLandOrProperty, AssetFromConnectedParty, InterestInLandOrProperty, MemberDetails}
-=======
-import models.Journey.{ArmsLengthLandOrProperty, InterestInLandOrProperty, MemberDetails, UnquotedShares}
->>>>>>> a4e0ebd6
+import models.Journey.{
+  ArmsLengthLandOrProperty,
+  AssetFromConnectedParty,
+  InterestInLandOrProperty,
+  MemberDetails,
+  UnquotedShares
+}
 import views.html.ContentPageView
 
 class DownloadTemplateFilePageControllerSpec extends ControllerBaseSpec {
@@ -44,15 +46,15 @@
     }
   }
 
-<<<<<<< HEAD
+  "Download　UnquotedShares　file template" - {
+    new TestScope {
+      override val journey: Journey = UnquotedShares
+    }
+  }
+
   "Download　AssetFromConnectedParty　file template" - {
     new TestScope {
       override val journey: Journey = AssetFromConnectedParty
-=======
-  "Download　UnquotedShares　file template" - {
-    new TestScope {
-      override val journey: Journey = UnquotedShares
->>>>>>> a4e0ebd6
     }
   }
 
