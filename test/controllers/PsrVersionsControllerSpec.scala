--- conflicted
+++ resolved
@@ -36,14 +36,6 @@
   private val mockSchemeDateService = mock[SchemeDateService]
   private val mockTaxYearService = mock[TaxYearService]
 
-<<<<<<< HEAD
-  override val additionalBindings: List[GuiceableModule] = List(
-    inject.bind[PsrVersionsService].toInstance(mockPsrVersions)
-  )
-
-  override def beforeEach(): Unit =
-    reset(mockPsrVersions)
-=======
   val dateFrom: LocalDate = LocalDate.of(2022, 4, 6)
   val dateTo: LocalDate = LocalDate.of(2023, 4, 5)
   val dateRanges: NonEmptyList[DateRange] = NonEmptyList.one(DateRange(dateFrom, dateTo))
@@ -56,7 +48,6 @@
 
   override def beforeEach(): Unit =
     reset(mockPsrVersions, mockSchemeDateService, mockTaxYearService)
->>>>>>> 641a493d
 
   lazy val onPageLoad = routes.PsrVersionsController.onPageLoad(srn, fbNumber)
 
@@ -82,17 +73,6 @@
   "PsrVersionsController" - {
     lazy val onPageLoad = routes.PsrVersionsController.onPageLoad(srn, fbNumber)
 
-<<<<<<< HEAD
-    act.like(renderView(onPageLoad) { implicit app => implicit request =>
-      val view = injected[PsrReturnsView]
-      view(
-        dateFrom.format(dateFormatter),
-        dateTo.format(dateFormatter),
-        "testFirstName testLastName",
-        psrVersionsResponses
-      )
-    }.before(getPsrVersions(psrVersionsResponses)))
-=======
     act.like(
       renderView(onPageLoad) { implicit app => implicit request =>
         val view = injected[PsrReturnsView]
@@ -104,7 +84,6 @@
         )
       }.before { getPsrVersions(psrVersionsResponses); returnAccountingPeriodsFromEtmp(dateRanges) }
     )
->>>>>>> 641a493d
 
     def getPsrVersions(
       psrVersions: Seq[PsrVersionsResponse]
