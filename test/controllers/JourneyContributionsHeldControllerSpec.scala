--- conflicted
+++ resolved
@@ -18,7 +18,13 @@
 
 import controllers.JourneyContributionsHeldController.{form, viewModel}
 import forms.YesNoPageFormProvider
-<<<<<<< HEAD
+import models.Journey.{
+  ArmsLengthLandOrProperty,
+  InterestInLandOrProperty,
+  OutstandingLoans,
+  TangibleMoveableProperty,
+  UnquotedShares
+}
 import models.Journey.{
   ArmsLengthLandOrProperty,
   AssetFromConnectedParty,
@@ -26,9 +32,6 @@
   OutstandingLoans,
   TangibleMoveableProperty
 }
-=======
-import models.Journey.{ArmsLengthLandOrProperty, InterestInLandOrProperty, OutstandingLoans, TangibleMoveableProperty, UnquotedShares}
->>>>>>> a4e0ebd6
 import models.{Journey, NormalMode}
 import pages.JourneyContributionsHeldPage
 import views.html.YesNoPageView
@@ -51,13 +54,12 @@
     new TestScope(OutstandingLoans)
   }
 
-<<<<<<< HEAD
+  "JourneyContributionsHeldController - UnquotedShares" - {
+    new TestScope(UnquotedShares)
+  }
+
   "JourneyContributionsHeldController - AssetFromConnectedParty" - {
     new TestScope(AssetFromConnectedParty)
-=======
-  "JourneyContributionsHeldController - UnquotedShares" - {
-    new TestScope(UnquotedShares)
->>>>>>> a4e0ebd6
   }
 
   class TestScope(journey: Journey) {
