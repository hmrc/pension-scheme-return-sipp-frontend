/*
 * Copyright 2024 HM Revenue & Customs
 *
 * Licensed under the Apache License, Version 2.0 (the "License");
 * you may not use this file except in compliance with the License.
 * You may obtain a copy of the License at
 *
 *     http://www.apache.org/licenses/LICENSE-2.0
 *
 * Unless required by applicable law or agreed to in writing, software
 * distributed under the License is distributed on an "AS IS" BASIS,
 * WITHOUT WARRANTIES OR CONDITIONS OF ANY KIND, either express or implied.
 * See the License for the specific language governing permissions and
 * limitations under the License.
 */

package controllers

import controllers.NewFileUploadController.{form, viewModel}
import forms.UploadNewFileQuestionPageFormProvider
import models.Journey.{ArmsLengthLandOrProperty, AssetFromConnectedParty, InterestInLandOrProperty, OutstandingLoans, TangibleMoveableProperty, UnquotedShares}
import models.backend.responses.PsrAssetCountsResponse
import models.{FormBundleNumber, Journey, JourneyType, UserAnswers}
import org.mockito.ArgumentMatchers.any
import pages.TaskListStatusPage
import play.api.inject.bind
import play.api.inject.guice.GuiceableModule
import services.ReportDetailsService
<<<<<<< HEAD
import views.html.UploadNewFileQuestionView
=======
import views.html.ViewChangeUploadNewFileQuestionView

import scala.concurrent.Future
>>>>>>> 29e503df

import scala.concurrent.Future

class NewFileUploadControllerSpec extends ControllerBaseSpec {

  private val mockDetailsService = mock[ReportDetailsService]

  override val additionalBindings: List[GuiceableModule] = List(
    bind[ReportDetailsService].toInstance(mockDetailsService)
  )

  private val assetCounts = PsrAssetCountsResponse(
    interestInLandOrPropertyCount = 1,
    landArmsLengthCount = 1,
    assetsFromConnectedPartyCount = 1,
    tangibleMoveablePropertyCount = 1,
    outstandingLoansCount = 1,
    unquotedSharesCount = 1
  )

  override def beforeEach(): Unit = {
    reset(mockDetailsService)
    when(mockDetailsService.getAssetCounts(any(), any(), any(), any())(any()))
      .thenReturn(
        Future.successful(
<<<<<<< HEAD
          assetCounts
=======
          Some(assetCounts)
>>>>>>> 29e503df
        )
      )
  }

  "NewFileUploadControllerSpec - InterestInLandOrProperty" - {
    new TestScope(InterestInLandOrProperty, JourneyType.Standard)
  }

  "NewFileUploadControllerSpec - TangibleMoveableProperty" - {
    new TestScope(TangibleMoveableProperty, JourneyType.Standard)
  }

  "NewFileUploadControllerSpec - OutstandingLoans" - {
    new TestScope(OutstandingLoans, JourneyType.Standard)
  }

  "NewFileUploadControllerSpec - ArmsLengthLandOrProperty" - {
    new TestScope(ArmsLengthLandOrProperty, JourneyType.Standard)
  }

  "NewFileUploadControllerSpec - UnquotedShares" - {
    new TestScope(UnquotedShares, JourneyType.Standard)
  }

  "NewFileUploadControllerSpec - AssetFromConnectedParty" - {
    new TestScope(AssetFromConnectedParty, JourneyType.Standard)
  }

  "ViewChangeNewFileUploadControllerSpec - InterestInLandOrProperty" - {
    new TestScope(InterestInLandOrProperty, JourneyType.Amend)
<<<<<<< HEAD
  }

  "ViewChangeNewFileUploadControllerSpec - TangibleMoveableProperty" - {
    new TestScope(TangibleMoveableProperty, JourneyType.Amend)
  }

  "ViewChangeNewFileUploadControllerSpec - OutstandingLoans" - {
    new TestScope(OutstandingLoans, JourneyType.Amend)
  }

  "ViewChangeNewFileUploadControllerSpec - ArmsLengthLandOrProperty" - {
    new TestScope(ArmsLengthLandOrProperty, JourneyType.Amend)
  }

  "ViewChangeNewFileUploadControllerSpec - UnquotedShares" - {
    new TestScope(UnquotedShares, JourneyType.Amend)
  }

  "ViewChangeNewFileUploadControllerSpec - AssetFromConnectedParty" - {
    new TestScope(AssetFromConnectedParty, JourneyType.Amend)
  }

  class TestScope(journey: Journey, journeyType: JourneyType) {

    private lazy val onPageLoad = controllers.routes.NewFileUploadController.onPageLoad(srn, journey, journeyType)

=======
  }

  "ViewChangeNewFileUploadControllerSpec - TangibleMoveableProperty" - {
    new TestScope(TangibleMoveableProperty, JourneyType.Amend)
  }

  "ViewChangeNewFileUploadControllerSpec - OutstandingLoans" - {
    new TestScope(OutstandingLoans, JourneyType.Amend)
  }

  "ViewChangeNewFileUploadControllerSpec - ArmsLengthLandOrProperty" - {
    new TestScope(ArmsLengthLandOrProperty, JourneyType.Amend)
  }

  "ViewChangeNewFileUploadControllerSpec - UnquotedShares" - {
    new TestScope(UnquotedShares, JourneyType.Amend)
  }

  "ViewChangeNewFileUploadControllerSpec - AssetFromConnectedParty" - {
    new TestScope(AssetFromConnectedParty, JourneyType.Amend)
  }

  class TestScope(journey: Journey, journeyType: JourneyType) {

    private lazy val onPageLoad = controllers.routes.NewFileUploadController.onPageLoad(srn, journey, journeyType)

>>>>>>> 29e503df
    private lazy val onSubmit = controllers.routes.NewFileUploadController.onSubmit(srn, journey, journeyType)

    private val answers: UserAnswers = defaultUserAnswers
      .unsafeSet(
        TaskListStatusPage(srn, journey),
        TaskListStatusPage.Status(completedWithNo = true)
      )

    private val addToSession: Seq[(String, String)] = Seq(("fbNumber", fbNumber))
    act.like(renderView(onPageLoad, answers, addToSession) { implicit app => implicit request =>
<<<<<<< HEAD
      injected[UploadNewFileQuestionView]
=======
      injected[ViewChangeUploadNewFileQuestionView]
>>>>>>> 29e503df
        .apply(
          form(injected[UploadNewFileQuestionPageFormProvider]),
          viewModel(
            srn,
            journey,
            Some(FormBundleNumber(fbNumber)),
            None,
            None,
<<<<<<< HEAD
            assetCounts,
=======
            Some(assetCounts),
>>>>>>> 29e503df
            journeyType
          )
        )
    })

    act.like(journeyRecoveryPage(onPageLoad).updateName("onPageLoad " + _))

    act.like(saveAndContinue(onSubmit, defaultUserAnswers, addToSession, "value" -> "true"))

    act.like(invalidForm(onSubmit, addToSession))

    act.like(journeyRecoveryPage(onSubmit).updateName("onSubmit " + _))

  }
}<|MERGE_RESOLUTION|>--- conflicted
+++ resolved
@@ -26,13 +26,7 @@
 import play.api.inject.bind
 import play.api.inject.guice.GuiceableModule
 import services.ReportDetailsService
-<<<<<<< HEAD
 import views.html.UploadNewFileQuestionView
-=======
-import views.html.ViewChangeUploadNewFileQuestionView
-
-import scala.concurrent.Future
->>>>>>> 29e503df
 
 import scala.concurrent.Future
 
@@ -58,11 +52,7 @@
     when(mockDetailsService.getAssetCounts(any(), any(), any(), any())(any()))
       .thenReturn(
         Future.successful(
-<<<<<<< HEAD
-          assetCounts
-=======
           Some(assetCounts)
->>>>>>> 29e503df
         )
       )
   }
@@ -93,7 +83,6 @@
 
   "ViewChangeNewFileUploadControllerSpec - InterestInLandOrProperty" - {
     new TestScope(InterestInLandOrProperty, JourneyType.Amend)
-<<<<<<< HEAD
   }
 
   "ViewChangeNewFileUploadControllerSpec - TangibleMoveableProperty" - {
@@ -120,34 +109,6 @@
 
     private lazy val onPageLoad = controllers.routes.NewFileUploadController.onPageLoad(srn, journey, journeyType)
 
-=======
-  }
-
-  "ViewChangeNewFileUploadControllerSpec - TangibleMoveableProperty" - {
-    new TestScope(TangibleMoveableProperty, JourneyType.Amend)
-  }
-
-  "ViewChangeNewFileUploadControllerSpec - OutstandingLoans" - {
-    new TestScope(OutstandingLoans, JourneyType.Amend)
-  }
-
-  "ViewChangeNewFileUploadControllerSpec - ArmsLengthLandOrProperty" - {
-    new TestScope(ArmsLengthLandOrProperty, JourneyType.Amend)
-  }
-
-  "ViewChangeNewFileUploadControllerSpec - UnquotedShares" - {
-    new TestScope(UnquotedShares, JourneyType.Amend)
-  }
-
-  "ViewChangeNewFileUploadControllerSpec - AssetFromConnectedParty" - {
-    new TestScope(AssetFromConnectedParty, JourneyType.Amend)
-  }
-
-  class TestScope(journey: Journey, journeyType: JourneyType) {
-
-    private lazy val onPageLoad = controllers.routes.NewFileUploadController.onPageLoad(srn, journey, journeyType)
-
->>>>>>> 29e503df
     private lazy val onSubmit = controllers.routes.NewFileUploadController.onSubmit(srn, journey, journeyType)
 
     private val answers: UserAnswers = defaultUserAnswers
@@ -158,11 +119,7 @@
 
     private val addToSession: Seq[(String, String)] = Seq(("fbNumber", fbNumber))
     act.like(renderView(onPageLoad, answers, addToSession) { implicit app => implicit request =>
-<<<<<<< HEAD
       injected[UploadNewFileQuestionView]
-=======
-      injected[ViewChangeUploadNewFileQuestionView]
->>>>>>> 29e503df
         .apply(
           form(injected[UploadNewFileQuestionPageFormProvider]),
           viewModel(
@@ -171,11 +128,7 @@
             Some(FormBundleNumber(fbNumber)),
             None,
             None,
-<<<<<<< HEAD
-            assetCounts,
-=======
             Some(assetCounts),
->>>>>>> 29e503df
             journeyType
           )
         )
