--- conflicted
+++ resolved
@@ -19,19 +19,21 @@
 import connectors.PSRConnector
 import controllers.AssetsHeldController.{form, viewModel}
 import forms.YesNoPageFormProvider
-<<<<<<< HEAD
 import org.mockito.ArgumentMatchers.any
-=======
 import models.DateRange
->>>>>>> 28874432
 import pages.AssetsHeldPage
+import play.api.inject.bind
+import play.api.inject.guice.GuiceableModule
 import views.html.YesNoPageView
 
-<<<<<<< HEAD
 import scala.concurrent.Future
+import java.time.LocalDate
 
 class AssetsHeldControllerSpec extends ControllerBaseSpec {
-  private val taxYear = TaxYear(date.sample.value.getYear)
+  private val taxYearDates: DateRange =
+    DateRange(LocalDate.of(2020, 4, 6), LocalDate.of(2021, 4, 5))
+  private val session: Seq[(String, String)] = Seq(("version", "001"), ("taxYear", "2020-04-06"))
+
   private val mockPsrConnector = mock[PSRConnector]
 
   when(mockPsrConnector.createEmptyPsr(any())(any()))
@@ -39,17 +41,8 @@
 
   override val additionalBindings: List[GuiceableModule] =
     List(
-      bind[TaxYearService].toInstance(new FakeTaxYearService(taxYear.starts)),
-        bind[PSRConnector].toInstance((mockPsrConnector)),
+      bind[PSRConnector].toInstance(mockPsrConnector)
     )
-=======
-import java.time.LocalDate
-
-class AssetsHeldControllerSpec extends ControllerBaseSpec {
-  private val taxYearDates: DateRange =
-    DateRange(LocalDate.of(2020, 4, 6), LocalDate.of(2021, 4, 5))
-  private val session: Seq[(String, String)] = Seq(("version", "001"), ("taxYear", "2020-04-06"))
->>>>>>> 28874432
 
   "AssetsHeldController" - {
     lazy val onPageLoad =
@@ -62,12 +55,13 @@
         .apply(form(injected[YesNoPageFormProvider]), viewModel(srn, schemeName, taxYearDates))
     })
 
-    act.like(renderPrePopView(onPageLoad, AssetsHeldPage(srn), addToSession = session, true) { implicit app => implicit request =>
-      injected[YesNoPageView]
-        .apply(
-          form(injected[YesNoPageFormProvider]).fill(true),
-          viewModel(srn, schemeName, taxYearDates)
-        )
+    act.like(renderPrePopView(onPageLoad, AssetsHeldPage(srn), addToSession = session, true) {
+      implicit app => implicit request =>
+        injected[YesNoPageView]
+          .apply(
+            form(injected[YesNoPageFormProvider]).fill(true),
+            viewModel(srn, schemeName, taxYearDates)
+          )
     })
 
     act.like(
