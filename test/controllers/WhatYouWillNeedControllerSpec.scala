/*
 * Copyright 2023 HM Revenue & Customs
 *
 * Licensed under the Apache License, Version 2.0 (the "License");
 * you may not use this file except in compliance with the License.
 * You may obtain a copy of the License at
 *
 *     http://www.apache.org/licenses/LICENSE-2.0
 *
 * Unless required by applicable law or agreed to in writing, software
 * distributed under the License is distributed on an "AS IS" BASIS,
 * WITHOUT WARRANTIES OR CONDITIONS OF ANY KIND, either express or implied.
 * See the License for the specific language governing permissions and
 * limitations under the License.
 */

package controllers

import connectors.PSRConnector
import controllers.WhatYouWillNeedController.*
import models.requests.common.YesNo
import models.requests.common.YesNo.No
import models.requests.psr.EtmpPsrStatus.Submitted
import models.{BasicDetails, FormBundleNumber, VersionTaxYear}
import play.api.inject
import play.api.inject.guice.GuiceableModule
import services.SchemeDateService
import uk.gov.hmrc.time.TaxYear
import views.html.ContentPageView

import scala.concurrent.Future

class WhatYouWillNeedControllerSpec extends ControllerBaseSpec {
  private val mockPsrConnector = mock[PSRConnector]
  when(mockPsrConnector.createEmptyPsr(any)(any)).thenReturn(Future.unit)

  private lazy val onPageLoad = routes.WhatYouWillNeedController.onPageLoad(srn)
  private lazy val onSubmit = routes.WhatYouWillNeedController.onSubmit(srn)

  private val taxYear = TaxYear(date.sample.value.getYear)
  private val taxYearDateRange = dateRangeGen.sample.value
  private val basicDetails = BasicDetails(None, taxYearDateRange, No, Submitted, No)
  private val mockSchemeDateService: SchemeDateService = mock[SchemeDateService]

  override protected val additionalBindings: List[GuiceableModule] = List(
    inject.bind[SchemeDateService].toInstance(mockSchemeDateService),
    inject.bind[PSRConnector].toInstance(mockPsrConnector)
  )

  "WhatYouWillNeedController" - {

    act
      .like(renderView(onPageLoad, addToSession = Seq(("fbNumber", fbNumber))) { implicit app => implicit request =>
        injected[ContentPageView].apply(
          viewModel(
            srn,
            schemeName = "testSchemeName",
            "http://localhost:8204/manage-pension-schemes/overview",
            s"http://localhost:10701/pension-scheme-return/${srn.value}/overview"
          )
        )
      }.before {
        when(mockSchemeDateService.returnBasicDetails(any)(any, any))
          .thenReturn(Future.successful(None))
      })

    act
      .like(
        renderView(
          onPageLoad,
          addToSession = Seq(
            ("taxYear", taxYear.starts.toString),
            ("version", "001")
          )
        ) { implicit app => implicit request =>
          injected[ContentPageView].apply(
            viewModel(
              srn,
              schemeName = "testSchemeName",
              "http://localhost:8204/manage-pension-schemes/overview",
              s"http://localhost:10701/pension-scheme-return/${srn.value}/overview"
            )
          )
        }.before {
          when(mockSchemeDateService.returnBasicDetails(any)(any, any))
            .thenReturn(Future.successful(None))
        }.withName("return OK and the correct view with version and tax year")
      )

    act.like(
      redirectToPage(
        onPageLoad,
        controllers.routes.AssetsHeldController.onPageLoad(srn),
        addToSession = Seq(("fbNumber", fbNumber))
      ).before {
        when(mockSchemeDateService.returnBasicDetails(any)(any, any))
          .thenReturn(Future.successful(Some(basicDetails)))
      }.withName("redirect to AssetsHeldController when basic details are returned with form bundle number")
    )

    act.like(
      redirectToPage(
        onPageLoad,
        controllers.routes.AssetsHeldController.onPageLoad(srn),
        addToSession = Seq(
          ("taxYear", taxYear.starts.toString),
          ("version", "001")
        )
      ).before {
        when(mockSchemeDateService.returnBasicDetails(any)(any, any))
          .thenReturn(Future.successful(Some(basicDetails)))
      }.withName("redirect to AssetsHeldController when basic details are returned with version and tax year")
    )

<<<<<<< HEAD
    act.like(redirectNextPage(onSubmit, addToSession = Seq(("fbNumber", fbNumber))))
=======
    act.like(
      redirectToPage(
        onPageLoad,
        controllers.routes.AssetsHeldController.onPageLoad(srn),
        addToSession = Seq(("fbNumber", fbNumber))
      ).before {
        when(mockSchemeDateService.returnBasicDetails(any, any[FormBundleNumber])(any, any))
          .thenReturn(Future.successful(Some(basicDetails.copy(oneOrMoreTransactionFilesUploaded = YesNo.Yes))))
      }.withName("redirect to TaskListController when basic details are returned with form bundle number")
    )

    act.like(
      redirectToPage(
        onPageLoad,
        controllers.routes.AssetsHeldController.onPageLoad(srn),
        addToSession = Seq(
          ("taxYear", taxYear.starts.toString),
          ("version", "001")
        )
      ).before {
        when(mockSchemeDateService.returnBasicDetails(any, any[VersionTaxYear])(any, any))
          .thenReturn(Future.successful(Some(basicDetails.copy(oneOrMoreTransactionFilesUploaded = YesNo.Yes))))
      }.withName("redirect to TaskListController when basic details are returned with version and tax year")
    )

    act.like(redirectNextPage(onSubmit))
>>>>>>> 65572a92
  }
}<|MERGE_RESOLUTION|>--- conflicted
+++ resolved
@@ -112,9 +112,6 @@
       }.withName("redirect to AssetsHeldController when basic details are returned with version and tax year")
     )
 
-<<<<<<< HEAD
-    act.like(redirectNextPage(onSubmit, addToSession = Seq(("fbNumber", fbNumber))))
-=======
     act.like(
       redirectToPage(
         onPageLoad,
@@ -140,7 +137,6 @@
       }.withName("redirect to TaskListController when basic details are returned with version and tax year")
     )
 
-    act.like(redirectNextPage(onSubmit))
->>>>>>> 65572a92
+    act.like(redirectNextPage(onSubmit, addToSession = Seq(("fbNumber", fbNumber))))
   }
 }