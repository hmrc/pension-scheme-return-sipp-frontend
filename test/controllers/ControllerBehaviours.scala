--- conflicted
+++ resolved
@@ -184,17 +184,13 @@
     invalidForm(call, userAnswers, Seq.empty, form: _*)
 
   def invalidForm(call: => Call, form: (String, String)*): BehaviourTest =
-<<<<<<< HEAD
-    invalidForm(call, defaultUserAnswers, Seq(), form: _*)
+    invalidForm(call, defaultUserAnswers, Seq.empty, form: _*)
 
   def invalidForm(call: => Call, userAnswers: UserAnswers, form: (String, String)*): BehaviourTest =
     invalidForm(call, userAnswers, Seq(), form: _*)
 
   def invalidForm(call: => Call, addToSession: Seq[(String, String)], form: (String, String)*): BehaviourTest =
     invalidForm(call, defaultUserAnswers, addToSession, form: _*)
-=======
-    invalidForm(call, defaultUserAnswers, Seq.empty, form: _*)
->>>>>>> 2043231b
 
   def invalidForm(call: => Call, addToSession: Seq[(String, String)], form: (String, String)*): BehaviourTest =
     invalidForm(call, defaultUserAnswers, addToSession, form: _*)
@@ -365,23 +361,6 @@
     }
 
   def saveAndContinue(call: => Call, form: (String, String)*): BehaviourTest =
-<<<<<<< HEAD
-    saveAndContinue(call, defaultUserAnswers, defaultExpectedDataPath, Seq(), form: _*)
-
-  def saveAndContinue(call: => Call, userAnswers: UserAnswers, form: (String, String)*): BehaviourTest =
-    saveAndContinue(call, userAnswers, defaultExpectedDataPath, Seq(), form: _*)
-
-  def saveAndContinue(call: => Call, jsPathOption: Option[JsPath], form: (String, String)*): BehaviourTest =
-    saveAndContinue(call, defaultUserAnswers, jsPathOption, Seq(), form: _*)
-
-  def saveAndContinue(
-    call: => Call,
-    userAnswers: UserAnswers,
-    addToSession: Seq[(String, String)],
-    form: (String, String)*
-  ): BehaviourTest =
-    saveAndContinue(call, userAnswers, defaultExpectedDataPath, addToSession, form: _*)
-=======
     saveAndContinue(call, defaultUserAnswers, defaultExpectedDataPath, Seq.empty, form: _*)
 
   def saveAndContinue(call: => Call, addToSession: Seq[(String, String)], form: (String, String)*): BehaviourTest =
@@ -397,10 +376,6 @@
     form: (String, String)*
   ): BehaviourTest =
     saveAndContinue(call, userAnswers, defaultExpectedDataPath, addToSession, form: _*)
-
-  def saveAndContinue(call: => Call, jsPathOption: Option[JsPath], form: (String, String)*): BehaviourTest =
-    saveAndContinue(call, defaultUserAnswers, jsPathOption, Seq.empty, form: _*)
->>>>>>> 2043231b
 
   def continueNoSave(call: => Call, userAnswers: UserAnswers, form: (String, String)*): BehaviourTest =
     "continue to the next page without saving".hasBehaviour {
