--- conflicted
+++ resolved
@@ -19,26 +19,15 @@
 import forms._
 import generators.Generators
 import models.ValidationErrorType._
-<<<<<<< HEAD
-import models.requests.common.{
-  IndOrOrgType,
-  AcquiredFromType => mAcquiredFromType,
-}
-import models.{CsvHeaderKey, CsvValue, ValidationError}
-=======
 import models.requests.common.{IndOrOrgType, AcquiredFromType => mAcquiredFromType}
 import models.{CsvHeaderKey, CsvValue}
->>>>>>> 1209897a
 import org.scalatest.freespec.AnyFreeSpec
 import org.scalatest.matchers.must.Matchers
 import org.scalatestplus.scalacheck.ScalaCheckPropertyChecks
 import play.api.i18n.Messages
 import play.api.test.FakeRequest
 import play.api.test.Helpers.stubMessagesApi
-<<<<<<< HEAD
-=======
 import utils.ValidationSpecUtils.{checkError, checkSuccess, genErr}
->>>>>>> 1209897a
 
 class OutstandingLoansValidationsServiceSpec
     extends AnyFreeSpec
@@ -62,7 +51,7 @@
   )
 
   val row = 1
-  val csvKey: CsvHeaderKey = CsvHeaderKey(key = "test", cell = "A", index = 1)
+  val csvKey = CsvHeaderKey(key = "test", cell = "A", index = 1)
   val formKey = "key"
   val name = "fullName"
   val freeTextWith161Chars =
