/*
 * Copyright 2023 HM Revenue & Customs
 *
 * Licensed under the Apache License, Version 2.0 (the "License");
 * you may not use this file except in compliance with the License.
 * You may obtain a copy of the License at
 *
 *     http://www.apache.org/licenses/LICENSE-2.0
 *
 * Unless required by applicable law or agreed to in writing, software
 * distributed under the License is distributed on an "AS IS" BASIS,
 * WITHOUT WARRANTIES OR CONDITIONS OF ANY KIND, either express or implied.
 * See the License for the specific language governing permissions and
 * limitations under the License.
 */

package services

import cats.data.NonEmptyList
import connectors.PSRConnector
import models.SchemeId.Pstr
import models.backend.responses.{AccountingPeriod, AccountingPeriodDetails, PSRSubmissionResponse, Versions}
import models.requests.common.YesNo
import models.requests.psr.EtmpPsrStatus.Compiled
import models.requests.psr.{EtmpPsrStatus, ReportDetails}
<<<<<<< HEAD
import models.requests.{AllowedAccessRequest, DataRequest, FormBundleOrVersionTaxYearRequest}
import models.{BasicDetails, DateRange, FormBundleNumber, SchemeId, UserAnswers, VersionTaxYear}
=======
import models.requests.{AllowedAccessRequest, DataRequest, LandOrConnectedPropertyApi}
import models.{BasicDetails, DateRange, FormBundleNumber, NormalMode, SchemeId, UserAnswers, VersionTaxYear}
>>>>>>> 65572a92
import org.scalacheck.Gen
import org.scalatest.matchers.must.Matchers.mustBe
import org.scalatestplus.scalacheck.ScalaCheckPropertyChecks
import play.api.mvc.AnyContentAsEmpty
import play.api.test.FakeRequest
import uk.gov.hmrc.http.{HeaderCarrier, NotFoundException}
import utils.BaseSpec

import java.time.LocalDate
import scala.concurrent.ExecutionContext.Implicits.global
import scala.concurrent.Future

class SchemeDateServiceSpec extends BaseSpec with ScalaCheckPropertyChecks {

  val connector: PSRConnector = mock[PSRConnector]

  val service = SchemeDateServiceImpl(connector)

  override def beforeEach(): Unit = reset(connector)

  implicit val hc: HeaderCarrier = HeaderCarrier()

  val defaultUserAnswers: UserAnswers = UserAnswers("id")
  val srn: SchemeId.Srn = srnGen.sample.value
  val fbNumber: FormBundleNumber = FormBundleNumber("test")
  val allowedAccessRequest: AllowedAccessRequest[AnyContentAsEmpty.type] =
    allowedAccessRequestGen(FakeRequest()).sample.value

  val oldestDateRange: Gen[DateRange] =
    dateRangeWithinRangeGen(
      DateRange(LocalDate.of(2000, 1, 1), LocalDate.of(2010, 1, 1))
    )

  val newestDateRange: Gen[DateRange] =
    dateRangeWithinRangeGen(
      DateRange(LocalDate.of(2011, 1, 1), LocalDate.of(2020, 1, 1))
    )

  private val mockReportDetails: ReportDetails =
    ReportDetails("test", Compiled, earliestDate, latestDate, None, None, YesNo.Yes)
  private val emptyVersions: Versions = Versions(None, None, None, None, None, None, None)

  "returnAccountingPeriods" - {

    "return None when nothing is in cache" in {
      val request = FormBundleOrVersionTaxYearRequest(
        Some(fbNumber),
        None,
        DataRequest(allowedAccessRequest, defaultUserAnswers)
      )

      when(connector.getPSRSubmission(any, any, any, any)(any))
        .thenReturn(
          Future.successful(
            PSRSubmissionResponse(
              mockReportDetails,
              None,
              None,
              None,
              None,
              None,
              None,
              None,
              emptyVersions
            )
          )
        )
      val result = service.returnAccountingPeriods(request)(
        scala.concurrent.ExecutionContext.Implicits.global,
        HeaderCarrier()
      )

      result.futureValue mustBe None
    }

    s"choose periods from the psr response" in {
      forAll(dateRangeGen, oldestDateRange, newestDateRange) {

        (accountingPeriod1, accountingPeriod2, accountingPeriod3) =>

          val mockAccPeriodDetails: AccountingPeriodDetails =
            AccountingPeriodDetails(
              None,
              accountingPeriods = Some(
                NonEmptyList.of(
                  accountingPeriod1,
                  accountingPeriod2,
                  accountingPeriod3
                ).map(AccountingPeriod(_))
              )
            )

          when(connector.getPSRSubmission(any, any, any, any)(any))
            .thenReturn(
              Future.successful(
                PSRSubmissionResponse(
                  mockReportDetails,
                  Some(mockAccPeriodDetails),
                  None,
                  None,
                  None,
                  None,
                  None,
                  None,
                  emptyVersions
                )
              )
            )

          val request = FormBundleOrVersionTaxYearRequest(
            Some(fbNumber),
            None,
            DataRequest(allowedAccessRequest, defaultUserAnswers)
          )
          val result = service.returnAccountingPeriods(request)(
            scala.concurrent.ExecutionContext.Implicits.global,
            HeaderCarrier()
          )

          result.futureValue mustBe Some(
            NonEmptyList.of(
              accountingPeriod1,
              accountingPeriod2,
              accountingPeriod3
            )
          )
      }
    }

  }

  "returnAccountingPeriodsFromEtmp" - {

    "return empty PSRSubmissionResponse when accounting periods do not exist" in {
      val psrt = Pstr("test")
      val fbNumber = FormBundleNumber("test")
      val mockAccPeriodDetails: AccountingPeriodDetails =
        AccountingPeriodDetails(None, accountingPeriods = None)

      when(connector.getPSRSubmission(any, any, any, any)(any))
        .thenReturn(
          Future.successful(
            PSRSubmissionResponse(
              mockReportDetails,
              Some(mockAccPeriodDetails),
              None,
              None,
              None,
              None,
              None,
              None,
              emptyVersions
            )
          )
        )

      val result = service.returnBasicDetails(psrt, fbNumber).futureValue

      result.value mustBe BasicDetails(None, mockReportDetails.taxYearDateRange, YesNo.Yes, Compiled, YesNo.No)
    }

    "return empty PSRSubmissionResponse when accounting periods do not exist with version and tax year" in {
      val psrt = Pstr("test")
      val versionTaxYear = VersionTaxYear("001", "2003", DateRange(LocalDate.now(), LocalDate.now()))
      val mockAccPeriodDetails: AccountingPeriodDetails =
        AccountingPeriodDetails(None, accountingPeriods = None)

      when(connector.getPSRSubmission(any, any, any, any)(any))
        .thenReturn(
          Future.successful(
            PSRSubmissionResponse(
              mockReportDetails,
              Some(mockAccPeriodDetails),
              Some(NonEmptyList.fromListUnsafe(Gen.listOfN(5, landOrPropertyGen).sample.value)),
              None,
              None,
              None,
              None,
              None,
              emptyVersions
            )
          )
        )

      val result = service
        .returnBasicDetails(psrt, versionTaxYear)
        .futureValue

      result.value mustBe BasicDetails(
        None,
        mockReportDetails.taxYearDateRange,
        YesNo.Yes,
        EtmpPsrStatus.Compiled,
        YesNo.Yes
      )
    }

    "return None when data does not exist in ETMP with version and tax year" in {
      val psrt = Pstr("test")
      val fbNumber = FormBundleNumber("test")

      when(connector.getPSRSubmission(any, any, any, any)(any))
        .thenReturn(
          Future.failed(new NotFoundException("test"))
        )

      val result = service
        .returnBasicDetails(psrt, fbNumber)
        .futureValue

      result mustBe None
    }

    "return None when data does not exist in ETMP with Form Bundle number" in {
      val psrt = Pstr("test")
      val versionTaxYear = VersionTaxYear("001", "2003", DateRange(LocalDate.now(), LocalDate.now()))

      when(connector.getPSRSubmission(any, any, any, any)(any))
        .thenReturn(
          Future.failed(new NotFoundException("test"))
        )

      val result = service
        .returnBasicDetails(psrt, versionTaxYear)
        .futureValue

      result mustBe None
    }

    s"return period from ETMP response when a period is present" in {

      forAll(dateRangeGen) { accountingPeriod =>
        val psrt = Pstr("test")
        val fbNumber = FormBundleNumber("test")
        val mockAccPeriodDetails: AccountingPeriodDetails =
          AccountingPeriodDetails(
            None,
            accountingPeriods = Some(NonEmptyList.one(AccountingPeriod(accountingPeriod.from, accountingPeriod.to)))
          )

        when(connector.getPSRSubmission(any, any, any, any)(any))
          .thenReturn(
            Future.successful(
              PSRSubmissionResponse(
                mockReportDetails,
                Some(mockAccPeriodDetails),
                None,
                None,
                None,
                None,
                None,
                None,
                emptyVersions
              )
            )
          )

        val result = service.returnBasicDetails(psrt, fbNumber).futureValue

        result.value mustBe BasicDetails(
          Some(NonEmptyList.one(accountingPeriod)),
          mockReportDetails.taxYearDateRange,
          YesNo.Yes,
          EtmpPsrStatus.Compiled,
          YesNo.No
        )
      }
    }

  }

}<|MERGE_RESOLUTION|>--- conflicted
+++ resolved
@@ -23,13 +23,13 @@
 import models.requests.common.YesNo
 import models.requests.psr.EtmpPsrStatus.Compiled
 import models.requests.psr.{EtmpPsrStatus, ReportDetails}
-<<<<<<< HEAD
-import models.requests.{AllowedAccessRequest, DataRequest, FormBundleOrVersionTaxYearRequest}
-import models.{BasicDetails, DateRange, FormBundleNumber, SchemeId, UserAnswers, VersionTaxYear}
-=======
-import models.requests.{AllowedAccessRequest, DataRequest, LandOrConnectedPropertyApi}
+import models.requests.{
+  AllowedAccessRequest,
+  DataRequest,
+  FormBundleOrVersionTaxYearRequest,
+  LandOrConnectedPropertyApi
+}
 import models.{BasicDetails, DateRange, FormBundleNumber, NormalMode, SchemeId, UserAnswers, VersionTaxYear}
->>>>>>> 65572a92
 import org.scalacheck.Gen
 import org.scalatest.matchers.must.Matchers.mustBe
 import org.scalatestplus.scalacheck.ScalaCheckPropertyChecks
@@ -114,11 +114,13 @@
             AccountingPeriodDetails(
               None,
               accountingPeriods = Some(
-                NonEmptyList.of(
-                  accountingPeriod1,
-                  accountingPeriod2,
-                  accountingPeriod3
-                ).map(AccountingPeriod(_))
+                NonEmptyList
+                  .of(
+                    accountingPeriod1,
+                    accountingPeriod2,
+                    accountingPeriod3
+                  )
+                  .map(AccountingPeriod(_))
               )
             )
 
