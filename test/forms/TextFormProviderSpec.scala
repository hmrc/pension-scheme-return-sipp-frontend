/*
 * Copyright 2023 HM Revenue & Customs
 *
 * Licensed under the Apache License, Version 2.0 (the "License");
 * you may not use this file except in compliance with the License.
 * You may obtain a copy of the License at
 *
 *     http://www.apache.org/licenses/LICENSE-2.0
 *
 * Unless required by applicable law or agreed to in writing, software
 * distributed under the License is distributed on an "AS IS" BASIS,
 * WITHOUT WARRANTIES OR CONDITIONS OF ANY KIND, either express or implied.
 * See the License for the specific language governing permissions and
 * limitations under the License.
 */

package forms

import forms.behaviours.FieldBehaviours
import models.{Crn, Utr}
import org.scalacheck.Gen
import org.scalacheck.Gen._
import play.api.data.Form
import uk.gov.hmrc.domain.Nino

class TextFormProviderSpec extends FieldBehaviours {

  private val formProvider = new TextFormProvider()

  ".apply" - {
    val form: Form[String] = formProvider("required")

    behave.like(fieldThatBindsValidData(form, "value", nonEmptyAlphaString))
    behave.like(mandatoryField(form, "value", "required"))
    behave.like(trimmedField(form, "value", "     untrimmed value  "))
  }

  ".textarea" - {
    val form: Form[String] = formProvider.textArea(
      "required",
      "tooLong",
      "invalid"
    )

    val invalidTextGen = asciiPrintableStr.suchThat(_.trim.nonEmpty).suchThat(!_.matches(formProvider.textAreaRegex))

    behave.like(fieldThatBindsValidData(form, "value", nonEmptyAlphaString))
    behave.like(mandatoryField(form, "value", "required"))
    behave.like(invalidField(form, "value", "invalid", invalidTextGen))
    behave.like(textTooLongField(form, "value", "tooLong", formProvider.textAreaMaxLength))
    behave.like(trimmedField(form, "value", "     untrimmed value  "))

    "allow punctuation" - {
      behave.like(
        fieldThatBindsValidData(
          form,
          "value",
          "Hi, I'm a test on date 10-12-2010 with email test@email.com \n with a newline and \ttab"
        )
      )
    }
  }

  ".nino" - {
    val duplicates = Gen.listOfN(8, ninoGen).sample.value
<<<<<<< HEAD
    val validNinoGen = ninoGen.suchThat(n => !duplicates.contains(n)).map(_.nino.toLowerCase)
=======
    val invalidNinoGen = nonEmptyString.suchThat(!Nino.isValid(_))
>>>>>>> 9f685e53

    val ninoForm: Form[Nino] =
      formProvider.nino("nino.error.required", "nino.error.invalid", duplicates, "nino.error.duplicate")

<<<<<<< HEAD
    behave.like(fieldThatBindsValidData(ninoForm, "value", validNinoGen))
  }

  ".crn" - {
    val crnForm: Form[Crn] =
      formProvider.crn("crn.error.required", "crn.error.invalid")

    behave.like(fieldThatBindsValidData(crnForm, "value", crnGen.map(_.value)))
    behave.like(mandatoryField(crnForm, "value", "crn.error.required"))
    behave.like(invalidField(crnForm, "value", "crn.error.invalid", Gen.oneOf(List("NOTAVALID"))))
  }

  ".utr" - {
    val utrForm: Form[Utr] =
      formProvider.utr("utr.error.required", "utr.error.invalid")

    behave.like(fieldThatBindsValidData(utrForm, "value", utrGen.map(_.value)))
    behave.like(mandatoryField(utrForm, "value", "utr.error.required"))
    behave.like(invalidField(utrForm, "value", "utr.error.invalid", Gen.oneOf(List("NOTAVALID"))))
  }

  ".yesNo" - {
    val yesNoForm: Form[String] =
      formProvider.yesNo("yesNo.error.required", "yesNo.error.tooLong", "yesNo.error.invalid")

    behave.like(fieldThatBindsValidData(yesNoForm, "value", yesNoGen))
    behave.like(mandatoryField(yesNoForm, "value", "yesNo.error.required"))
    behave.like(invalidField(yesNoForm, "value", "yesNo.error.invalid", Gen.oneOf(List("NOT_VALID"))))
  }

  ".acquiredFromType" - {
    val acquiredFrom: Form[String] =
      formProvider.acquiredFromType("acquiredFromType.error.required", "acquiredFromType.error.invalid")

    behave.like(fieldThatBindsValidData(acquiredFrom, "value", acquiredFromTypeGen))
    behave.like(mandatoryField(acquiredFrom, "value", "acquiredFromType.error.required"))
    behave.like(invalidField(acquiredFrom, "value", "acquiredFromType.error.invalid", Gen.oneOf(List("NOT_VALID"))))
  }

  ".connectedOrUnconnectedType" - {
    val connectedOrUnConnectedForm: Form[String] =
      formProvider.connectedOrUnconnectedType("connectedOrUnconnectedType.error.required", "connectedOrUnconnectedType.error.invalid")

    behave.like(fieldThatBindsValidData(connectedOrUnConnectedForm, "value", connectedOrUnconnectedTypeGen))
    behave.like(mandatoryField(connectedOrUnConnectedForm, "value", "connectedOrUnconnectedType.error.required"))
    behave.like(invalidField(connectedOrUnConnectedForm, "value", "connectedOrUnconnectedType.error.invalid", Gen.oneOf(List("NOT_VALID"))))
=======
    behave.like(mandatoryField(ninoForm, "value", "nino.error.required"))
    behave.like(invalidField(ninoForm, "value", "nino.error.invalid", invalidNinoGen))
>>>>>>> 9f685e53
  }

  ".name" - {
    val form: Form[String] = formProvider.name(
      "required",
      "tooLong",
      "invalid"
    )

    val invalidTextGen = asciiPrintableStr.suchThat(_.trim.nonEmpty).suchThat(!_.matches(formProvider.nameRegex))

    behave.like(fieldThatBindsValidData(form, "value", nonEmptyAlphaString))
    behave.like(mandatoryField(form, "value", "required"))
    behave.like(invalidField(form, "value", "invalid", invalidTextGen))
    behave.like(textTooLongField(form, "value", "tooLong", formProvider.textAreaMaxLength))
    behave.like(trimmedField(form, "value", "     untrimmed value  "))

    "specific test value example" - {
      behave.like(fieldThatBindsValidData(form, "value", "Aa Z'z-z"))
      behave.like(invalidField(form, "value", "invalid", "John324324"))
    }
  }
}<|MERGE_RESOLUTION|>--- conflicted
+++ resolved
@@ -63,17 +63,13 @@
 
   ".nino" - {
     val duplicates = Gen.listOfN(8, ninoGen).sample.value
-<<<<<<< HEAD
-    val validNinoGen = ninoGen.suchThat(n => !duplicates.contains(n)).map(_.nino.toLowerCase)
-=======
     val invalidNinoGen = nonEmptyString.suchThat(!Nino.isValid(_))
->>>>>>> 9f685e53
 
     val ninoForm: Form[Nino] =
       formProvider.nino("nino.error.required", "nino.error.invalid", duplicates, "nino.error.duplicate")
 
-<<<<<<< HEAD
-    behave.like(fieldThatBindsValidData(ninoForm, "value", validNinoGen))
+    behave.like(mandatoryField(ninoForm, "value", "nino.error.required"))
+    behave.like(invalidField(ninoForm, "value", "nino.error.invalid", invalidNinoGen))
   }
 
   ".crn" - {
@@ -119,10 +115,6 @@
     behave.like(fieldThatBindsValidData(connectedOrUnConnectedForm, "value", connectedOrUnconnectedTypeGen))
     behave.like(mandatoryField(connectedOrUnConnectedForm, "value", "connectedOrUnconnectedType.error.required"))
     behave.like(invalidField(connectedOrUnConnectedForm, "value", "connectedOrUnconnectedType.error.invalid", Gen.oneOf(List("NOT_VALID"))))
-=======
-    behave.like(mandatoryField(ninoForm, "value", "nino.error.required"))
-    behave.like(invalidField(ninoForm, "value", "nino.error.invalid", invalidNinoGen))
->>>>>>> 9f685e53
   }
 
   ".name" - {
